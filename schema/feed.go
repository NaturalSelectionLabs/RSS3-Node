--- conflicted
+++ resolved
@@ -11,7 +11,6 @@
 }
 
 type Feed struct {
-<<<<<<< HEAD
 	ID        string           `json:"id"`
 	Network   filter.Network   `json:"network"`
 	Chain     filter.Chain     `json:"chain"`
@@ -25,20 +24,4 @@
 	Actions   []*Action        `json:"actions"`
 	Status    bool             `json:"status"`
 	Timestamp uint64           `json:"timestamp"`
-=======
-	ID           string           `json:"id"`
-	Network      filter.Network   `json:"network"`
-	Chain        filter.Chain     `json:"chain"`
-	Index        uint             `json:"index"`
-	From         string           `json:"from"`
-	To           string           `json:"to"`
-	Tag          filter.Tag       `json:"tag"`
-	Type         filter.Type      `json:"type"`
-	Platform     *filter.Platform `json:"platform,omitempty"`
-	Fee          Fee              `json:"fee"`
-	TotalActions uint             `json:"total_actions"`
-	Actions      []*Action        `json:"actions"`
-	Status       bool             `json:"status"`
-	Timestamp    uint64           `json:"timestamp"`
->>>>>>> b0277cea
 }