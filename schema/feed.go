--- conflicted
+++ resolved
@@ -1,13 +1,9 @@
 package schema
 
 import (
-<<<<<<< HEAD
+	"encoding/json"
+	"github.com/samber/lo"
 	"github.com/naturalselectionlabs/rss3-node/schema/filter"
-	"github.com/samber/lo"
-)
-=======
-	"encoding/json"
->>>>>>> 39b4838b
 
 	"github.com/naturalselectionlabs/rss3-node/schema/filter"
 )
@@ -43,21 +39,15 @@
 	}
 }
 
-<<<<<<< HEAD
-type Feed struct {
-	ID        string           `json:"id"`
-	Network   filter.Network   `json:"network"`
-	Chain     filter.Chain     `json:"chain"`
-	Index     uint             `json:"index"`
-	From      string           `json:"from"`
-	To        string           `json:"to"`
-	Tag       filter.Tag       `json:"tag"`
-	Type      filter.Type      `json:"type"`
-	Platform  *filter.Platform `json:"platform,omitempty"`
-	Fee       Fee              `json:"fee"`
-	Actions   []*Action        `json:"actions"`
-	Status    bool             `json:"status"`
-	Timestamp uint64           `json:"timestamp"`
+func (f *Feed) MarshalJSON() ([]byte, error) {
+	type Filler Feed
+
+	filler := Filler(*f)
+
+	filler.Network = f.Network
+	filler.Tag = f.Type.Tag()
+
+	return json.Marshal(filler)
 }
 
 type FeedOption func(feed *Feed) error
@@ -68,15 +58,4 @@
 
 		return nil
 	}
-=======
-func (f *Feed) MarshalJSON() ([]byte, error) {
-	type Filler Feed
-
-	filler := Filler(*f)
-
-	filler.Network = f.Network
-	filler.Tag = f.Type.Tag()
-
-	return json.Marshal(filler)
->>>>>>> 39b4838b
 }