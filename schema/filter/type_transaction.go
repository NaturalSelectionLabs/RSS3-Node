package filter

//go:generate go run --mod=mod github.com/dmarkham/enumer@v1.5.9 --values --type=TransactionType --transform=snake --trimprefix=TypeTransaction --output type_transaction_string.go --json --sql
type TransactionType uint64

//goland:noinspection GoMixedReceiverTypes
func (i TransactionType) Name() string {
	return i.String()
}

//goland:noinspection GoMixedReceiverTypes
func (i TransactionType) Tag() Tag {
	return TagTransaction
}

const (
	TypeTransactionTransfer TransactionType = iota + 1
	TypeTransactionApproval
<<<<<<< HEAD
	TypeTransactionMint
	TypeTransactionBurn
=======
	TypeTransactionBurn
	TypeTransactionMint
>>>>>>> df98e65f
)<|MERGE_RESOLUTION|>--- conflicted
+++ resolved
@@ -16,11 +16,6 @@
 const (
 	TypeTransactionTransfer TransactionType = iota + 1
 	TypeTransactionApproval
-<<<<<<< HEAD
-	TypeTransactionMint
-	TypeTransactionBurn
-=======
 	TypeTransactionBurn
 	TypeTransactionMint
->>>>>>> df98e65f
 )