package filter

import (
	"reflect"

	"github.com/mitchellh/mapstructure"
)

// Name represents a worker name.
//
//go:generate go run --mod=mod github.com/dmarkham/enumer@v1.5.9 --values --type=Name --linecomment --output worker_string.go --json --yaml --sql
type Name int

const (
	Unknown    Name = iota // unknown
	Fallback               // fallback
	Mirror                 // mirror
	Farcaster              // farcaster
	RSS3                   // rss3
	Paragraph              // paragraph
	OpenSea                // opensea
	Uniswap                // uniswap
	Optimism               // optimism
	Aavegotchi             // aavegotchi
	Lens                   // lens
	Looksrare              // looksrare
	Matters                // matters
	Momoka                 // momoka
	Highlight              // highlight
<<<<<<< HEAD
)

func WorkerHookFunc() mapstructure.DecodeHookFuncType {
	return func(
		f reflect.Type, // data type
		t reflect.Type, // target data type
		data interface{}, // raw data
	) (interface{}, error) {
		if f.Kind() != reflect.String {
			return data, nil
		}

		if t.Kind() != reflect.Int {
			return data, nil
		}

		return _NameNameToValueMap[data.(string)], nil
	}
}
=======
	Aave                   // aave
	IQWiki                 // iqwiki
)
>>>>>>> a20a8e8a
<|MERGE_RESOLUTION|>--- conflicted
+++ resolved
@@ -27,7 +27,8 @@
 	Matters                // matters
 	Momoka                 // momoka
 	Highlight              // highlight
-<<<<<<< HEAD
+	Aave                   // aave
+	IQWiki                 // iqwiki
 )
 
 func WorkerHookFunc() mapstructure.DecodeHookFuncType {
@@ -46,9 +47,4 @@
 
 		return _NameNameToValueMap[data.(string)], nil
 	}
-}
-=======
-	Aave                   // aave
-	IQWiki                 // iqwiki
-)
->>>>>>> a20a8e8a
+}