package filter

// Name represents a worker name.
//
//go:generate go run --mod=mod github.com/dmarkham/enumer@v1.5.9 --values --type=Name --linecomment --output worker_string.go --json --yaml --sql
type Name int

const (
	Unknown    Name = iota // unknown
	Fallback               // fallback
	Mirror                 // mirror
	Farcaster              // farcaster
	RSS3                   // rss3
	Paragraph              // paragraph
	OpenSea                // opensea
	Uniswap                // uniswap
	Optimism               // optimism
	Aavegotchi             // aavegotchi
	Lens                   // lens
	Looksrare              // looksrare
	Matters                // matters
<<<<<<< HEAD
	Crossbell              // crossbell
=======
	Momoka                 // momoka
	Highlight              // highlight
>>>>>>> 49a8457a
)<|MERGE_RESOLUTION|>--- conflicted
+++ resolved
@@ -19,10 +19,7 @@
 	Lens                   // lens
 	Looksrare              // looksrare
 	Matters                // matters
-<<<<<<< HEAD
-	Crossbell              // crossbell
-=======
 	Momoka                 // momoka
 	Highlight              // highlight
->>>>>>> 49a8457a
+	Crossbell              // crossbell
 )