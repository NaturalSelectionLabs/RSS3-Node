package filter

// Name represents a worker name.
//
//go:generate go run --mod=mod github.com/dmarkham/enumer@v1.5.9 --values --type=Name --linecomment --output worker_string.go --json --yaml --sql
type Name int

const (
	Unknown    Name = iota // unknown
	Fallback               // fallback
	Mirror                 // mirror
	Farcaster              // farcaster
	RSS3                   // rss3
	Paragraph              // paragraph
	OpenSea                // opensea
	Uniswap                // uniswap
	Optimism               // optimism
	Aavegotchi             // aavegotchi
	Lens                   // lens
<<<<<<< HEAD
	Momoka                 // momoka
=======
	Looksrare              // looksrare
>>>>>>> 86f5d505
)<|MERGE_RESOLUTION|>--- conflicted
+++ resolved
@@ -17,9 +17,6 @@
 	Optimism               // optimism
 	Aavegotchi             // aavegotchi
 	Lens                   // lens
-<<<<<<< HEAD
+	Looksrare              // looksrare
 	Momoka                 // momoka
-=======
-	Looksrare              // looksrare
->>>>>>> 86f5d505
 )