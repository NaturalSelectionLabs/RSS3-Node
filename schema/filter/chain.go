package filter

import "fmt"

type Chain interface {
	Network() Network
	String() string
	ID() uint64
	FullName() string
}

func ChainString(network Network, chainValue string) (Chain, error) {
	switch network {
	case NetworkEthereum:
		return ChainEthereumString(chainValue)
<<<<<<< HEAD
	case NetworkArweave:
		return ChainArweaveString(chainValue)
=======
	case NetworkRSS:
		return ChainRSSString(chainValue)
>>>>>>> 574e97d5
	default:
		return nil, fmt.Errorf("unknown network: %s", network)
	}
}<|MERGE_RESOLUTION|>--- conflicted
+++ resolved
@@ -13,13 +13,10 @@
 	switch network {
 	case NetworkEthereum:
 		return ChainEthereumString(chainValue)
-<<<<<<< HEAD
 	case NetworkArweave:
 		return ChainArweaveString(chainValue)
-=======
 	case NetworkRSS:
 		return ChainRSSString(chainValue)
->>>>>>> 574e97d5
 	default:
 		return nil, fmt.Errorf("unknown network: %s", network)
 	}
