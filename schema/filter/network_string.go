// Code generated by "enumer --values --type=Network --linecomment --output network_string.go --json --yaml --sql"; DO NOT EDIT.

package filter

import (
	"database/sql/driver"
	"encoding/json"
	"fmt"
	"strings"
)

<<<<<<< HEAD
const _NetworkName = "unknownethereumpolygonrssarweavefarcaster"

var _NetworkIndex = [...]uint8{0, 7, 15, 22, 25, 32, 41}

const _NetworkLowerName = "unknownethereumpolygonrssarweavefarcaster"
=======
const _NetworkName = "unknownethereumoptimismrssarweavefarcaster"

var _NetworkIndex = [...]uint8{0, 7, 15, 23, 26, 33, 42}

const _NetworkLowerName = "unknownethereumoptimismrssarweavefarcaster"
>>>>>>> c5bb5982

func (i Network) String() string {
	if i >= Network(len(_NetworkIndex)-1) {
		return fmt.Sprintf("Network(%d)", i)
	}
	return _NetworkName[_NetworkIndex[i]:_NetworkIndex[i+1]]
}

func (Network) Values() []string {
	return NetworkStrings()
}

// An "invalid array index" compiler error signifies that the constant values have changed.
// Re-run the stringer command to generate them again.
func _NetworkNoOp() {
	var x [1]struct{}
	_ = x[NetworkUnknown-(0)]
	_ = x[NetworkEthereum-(1)]
<<<<<<< HEAD
	_ = x[NetworkPolygon-(2)]
=======
	_ = x[NetworkOptimism-(2)]
>>>>>>> c5bb5982
	_ = x[NetworkRSS-(3)]
	_ = x[NetworkArweave-(4)]
	_ = x[NetworkFarcaster-(5)]
}

<<<<<<< HEAD
var _NetworkValues = []Network{NetworkUnknown, NetworkEthereum, NetworkPolygon, NetworkRSS, NetworkArweave, NetworkFarcaster}
=======
var _NetworkValues = []Network{NetworkUnknown, NetworkEthereum, NetworkOptimism, NetworkRSS, NetworkArweave, NetworkFarcaster}
>>>>>>> c5bb5982

var _NetworkNameToValueMap = map[string]Network{
	_NetworkName[0:7]:        NetworkUnknown,
	_NetworkLowerName[0:7]:   NetworkUnknown,
	_NetworkName[7:15]:       NetworkEthereum,
	_NetworkLowerName[7:15]:  NetworkEthereum,
<<<<<<< HEAD
	_NetworkName[15:22]:      NetworkPolygon,
	_NetworkLowerName[15:22]: NetworkPolygon,
	_NetworkName[22:25]:      NetworkRSS,
	_NetworkLowerName[22:25]: NetworkRSS,
	_NetworkName[25:32]:      NetworkArweave,
	_NetworkLowerName[25:32]: NetworkArweave,
	_NetworkName[32:41]:      NetworkFarcaster,
	_NetworkLowerName[32:41]: NetworkFarcaster,
=======
	_NetworkName[15:23]:      NetworkOptimism,
	_NetworkLowerName[15:23]: NetworkOptimism,
	_NetworkName[23:26]:      NetworkRSS,
	_NetworkLowerName[23:26]: NetworkRSS,
	_NetworkName[26:33]:      NetworkArweave,
	_NetworkLowerName[26:33]: NetworkArweave,
	_NetworkName[33:42]:      NetworkFarcaster,
	_NetworkLowerName[33:42]: NetworkFarcaster,
>>>>>>> c5bb5982
}

var _NetworkNames = []string{
	_NetworkName[0:7],
	_NetworkName[7:15],
<<<<<<< HEAD
	_NetworkName[15:22],
	_NetworkName[22:25],
	_NetworkName[25:32],
	_NetworkName[32:41],
=======
	_NetworkName[15:23],
	_NetworkName[23:26],
	_NetworkName[26:33],
	_NetworkName[33:42],
>>>>>>> c5bb5982
}

// NetworkString retrieves an enum value from the enum constants string name.
// Throws an error if the param is not part of the enum.
func NetworkString(s string) (Network, error) {
	if val, ok := _NetworkNameToValueMap[s]; ok {
		return val, nil
	}

	if val, ok := _NetworkNameToValueMap[strings.ToLower(s)]; ok {
		return val, nil
	}
	return 0, fmt.Errorf("%s does not belong to Network values", s)
}

// NetworkValues returns all values of the enum
func NetworkValues() []Network {
	return _NetworkValues
}

// NetworkStrings returns a slice of all String values of the enum
func NetworkStrings() []string {
	strs := make([]string, len(_NetworkNames))
	copy(strs, _NetworkNames)
	return strs
}

// IsANetwork returns "true" if the value is listed in the enum definition. "false" otherwise
func (i Network) IsANetwork() bool {
	for _, v := range _NetworkValues {
		if i == v {
			return true
		}
	}
	return false
}

// MarshalJSON implements the json.Marshaler interface for Network
func (i Network) MarshalJSON() ([]byte, error) {
	return json.Marshal(i.String())
}

// UnmarshalJSON implements the json.Unmarshaler interface for Network
func (i *Network) UnmarshalJSON(data []byte) error {
	var s string
	if err := json.Unmarshal(data, &s); err != nil {
		return fmt.Errorf("Network should be a string, got %s", data)
	}

	var err error
	*i, err = NetworkString(s)
	return err
}

// MarshalYAML implements a YAML Marshaler for Network
func (i Network) MarshalYAML() (interface{}, error) {
	return i.String(), nil
}

// UnmarshalYAML implements a YAML Unmarshaler for Network
func (i *Network) UnmarshalYAML(unmarshal func(interface{}) error) error {
	var s string
	if err := unmarshal(&s); err != nil {
		return err
	}

	var err error
	*i, err = NetworkString(s)
	return err
}

func (i Network) Value() (driver.Value, error) {
	return i.String(), nil
}

func (i *Network) Scan(value interface{}) error {
	if value == nil {
		return nil
	}

	var str string
	switch v := value.(type) {
	case []byte:
		str = string(v)
	case string:
		str = v
	case fmt.Stringer:
		str = v.String()
	default:
		return fmt.Errorf("invalid value of Network: %[1]T(%[1]v)", value)
	}

	val, err := NetworkString(str)
	if err != nil {
		return err
	}

	*i = val
	return nil
}<|MERGE_RESOLUTION|>--- conflicted
+++ resolved
@@ -9,19 +9,11 @@
 	"strings"
 )
 
-<<<<<<< HEAD
-const _NetworkName = "unknownethereumpolygonrssarweavefarcaster"
-
-var _NetworkIndex = [...]uint8{0, 7, 15, 22, 25, 32, 41}
-
-const _NetworkLowerName = "unknownethereumpolygonrssarweavefarcaster"
-=======
 const _NetworkName = "unknownethereumoptimismrssarweavefarcaster"
 
 var _NetworkIndex = [...]uint8{0, 7, 15, 23, 26, 33, 42}
 
 const _NetworkLowerName = "unknownethereumoptimismrssarweavefarcaster"
->>>>>>> c5bb5982
 
 func (i Network) String() string {
 	if i >= Network(len(_NetworkIndex)-1) {
@@ -40,37 +32,19 @@
 	var x [1]struct{}
 	_ = x[NetworkUnknown-(0)]
 	_ = x[NetworkEthereum-(1)]
-<<<<<<< HEAD
-	_ = x[NetworkPolygon-(2)]
-=======
 	_ = x[NetworkOptimism-(2)]
->>>>>>> c5bb5982
 	_ = x[NetworkRSS-(3)]
 	_ = x[NetworkArweave-(4)]
 	_ = x[NetworkFarcaster-(5)]
 }
 
-<<<<<<< HEAD
-var _NetworkValues = []Network{NetworkUnknown, NetworkEthereum, NetworkPolygon, NetworkRSS, NetworkArweave, NetworkFarcaster}
-=======
 var _NetworkValues = []Network{NetworkUnknown, NetworkEthereum, NetworkOptimism, NetworkRSS, NetworkArweave, NetworkFarcaster}
->>>>>>> c5bb5982
 
 var _NetworkNameToValueMap = map[string]Network{
 	_NetworkName[0:7]:        NetworkUnknown,
 	_NetworkLowerName[0:7]:   NetworkUnknown,
 	_NetworkName[7:15]:       NetworkEthereum,
 	_NetworkLowerName[7:15]:  NetworkEthereum,
-<<<<<<< HEAD
-	_NetworkName[15:22]:      NetworkPolygon,
-	_NetworkLowerName[15:22]: NetworkPolygon,
-	_NetworkName[22:25]:      NetworkRSS,
-	_NetworkLowerName[22:25]: NetworkRSS,
-	_NetworkName[25:32]:      NetworkArweave,
-	_NetworkLowerName[25:32]: NetworkArweave,
-	_NetworkName[32:41]:      NetworkFarcaster,
-	_NetworkLowerName[32:41]: NetworkFarcaster,
-=======
 	_NetworkName[15:23]:      NetworkOptimism,
 	_NetworkLowerName[15:23]: NetworkOptimism,
 	_NetworkName[23:26]:      NetworkRSS,
@@ -79,23 +53,15 @@
 	_NetworkLowerName[26:33]: NetworkArweave,
 	_NetworkName[33:42]:      NetworkFarcaster,
 	_NetworkLowerName[33:42]: NetworkFarcaster,
->>>>>>> c5bb5982
 }
 
 var _NetworkNames = []string{
 	_NetworkName[0:7],
 	_NetworkName[7:15],
-<<<<<<< HEAD
-	_NetworkName[15:22],
-	_NetworkName[22:25],
-	_NetworkName[25:32],
-	_NetworkName[32:41],
-=======
 	_NetworkName[15:23],
 	_NetworkName[23:26],
 	_NetworkName[26:33],
 	_NetworkName[33:42],
->>>>>>> c5bb5982
 }
 
 // NetworkString retrieves an enum value from the enum constants string name.
