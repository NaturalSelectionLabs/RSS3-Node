package filter

import (
	"strings"

	"github.com/labstack/echo/v4"
)

//go:generate go run --mod=mod github.com/dmarkham/enumer@v1.5.9 --values --type=Platform --linecomment --output platform_string.go --json --sql
type Platform int

const (
	PlatformRSS3       Platform = iota + 1 // RSS3
	PlatformMirror                         // Mirror
	PlatformFarcaster                      // Farcaster
	PlatformParagraph                      // Paragraph
	PlatformOpenSea                        // OpenSea
	PlatformUniswap                        // Uniswap
	PlatformOptimism                       // Optimism
	PlatformAavegotchi                     // Aavegotchi
	PlatformLens                           // Lens
<<<<<<< HEAD
	PlatformHighlight                      // Highlight
=======
	PlatformLooksRare                      // LooksRare
	PlatformMatters                        // Matters
	PlatformMomoka                         // Momoka
>>>>>>> 36b2b767
)

func (p Platform) ID() string {
	return strings.ReplaceAll(strings.ToLower(p.String()), "\x20", "_")
}

var _ echo.BindUnmarshaler = (*Platform)(nil)

func (p *Platform) UnmarshalParam(param string) error {
	platform, err := PlatformString(param)
	if err != nil {
		return err
	}

	*p = platform

	return nil
}<|MERGE_RESOLUTION|>--- conflicted
+++ resolved
@@ -19,13 +19,10 @@
 	PlatformOptimism                       // Optimism
 	PlatformAavegotchi                     // Aavegotchi
 	PlatformLens                           // Lens
-<<<<<<< HEAD
-	PlatformHighlight                      // Highlight
-=======
 	PlatformLooksRare                      // LooksRare
 	PlatformMatters                        // Matters
 	PlatformMomoka                         // Momoka
->>>>>>> 36b2b767
+	PlatformHighlight                      // Highlight
 )
 
 func (p Platform) ID() string {
