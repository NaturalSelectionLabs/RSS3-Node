package filter

import (
	"strings"

	"github.com/labstack/echo/v4"
)

//go:generate go run --mod=mod github.com/dmarkham/enumer@v1.5.9 --values --type=Platform --linecomment --output platform_string.go --json --sql
type Platform int

const (
	PlatformRSS3       Platform = iota + 1 // RSS3
	PlatformMirror                         // Mirror
	PlatformFarcaster                      // Farcaster
	PlatformParagraph                      // Paragraph
	PlatformOpenSea                        // OpenSea
	PlatformUniswap                        // Uniswap
	PlatformOptimism                       // Optimism
	PlatformAavegotchi                     // Aavegotchi
	PlatformLens                           // Lens
	PlatformLooksRare                      // LooksRare
	PlatformMatters                        // Matters
	PlatformMomoka                         // Momoka
	PlatformHighlight                      // Highlight
<<<<<<< HEAD
	PlatformLido                           // Lido
=======
	PlatformAAVE                           // AAVE
>>>>>>> 155f5c9c
)

func (p Platform) ID() string {
	return strings.ReplaceAll(strings.ToLower(p.String()), "\x20", "_")
}

var _ echo.BindUnmarshaler = (*Platform)(nil)

func (p *Platform) UnmarshalParam(param string) error {
	platform, err := PlatformString(param)
	if err != nil {
		return err
	}

	*p = platform

	return nil
}<|MERGE_RESOLUTION|>--- conflicted
+++ resolved
@@ -23,11 +23,8 @@
 	PlatformMatters                        // Matters
 	PlatformMomoka                         // Momoka
 	PlatformHighlight                      // Highlight
-<<<<<<< HEAD
+	PlatformAAVE                           // AAVE
 	PlatformLido                           // Lido
-=======
-	PlatformAAVE                           // AAVE
->>>>>>> 155f5c9c
 )
 
 func (p Platform) ID() string {
