package filter

import (
	"strings"

	"github.com/labstack/echo/v4"
)

//go:generate go run --mod=mod github.com/dmarkham/enumer@v1.5.9 --values --type=Platform --linecomment --output platform_string.go --json --sql
type Platform int

const (
	PlatformRSS3       Platform = iota + 1 // RSS3
	PlatformMirror                         // Mirror
	PlatformFarcaster                      // Farcaster
	PlatformParagraph                      // Paragraph
	PlatformOpenSea                        // OpenSea
	PlatformUniswap                        // Uniswap
	PlatformOptimism                       // Optimism
	PlatformAavegotchi                     // Aavegotchi
<<<<<<< HEAD
	PlatformLido                           // Lido
=======
	PlatformLens                           // Lens
>>>>>>> edafd9d9
)

func (p Platform) ID() string {
	return strings.ReplaceAll(strings.ToLower(p.String()), "\x20", "_")
}

var _ echo.BindUnmarshaler = (*Platform)(nil)

func (p *Platform) UnmarshalParam(param string) error {
	platform, err := PlatformString(param)
	if err != nil {
		return err
	}

	*p = platform

	return nil
}<|MERGE_RESOLUTION|>--- conflicted
+++ resolved
@@ -18,11 +18,8 @@
 	PlatformUniswap                        // Uniswap
 	PlatformOptimism                       // Optimism
 	PlatformAavegotchi                     // Aavegotchi
-<<<<<<< HEAD
+	PlatformLens                           // Lens
 	PlatformLido                           // Lido
-=======
-	PlatformLens                           // Lens
->>>>>>> edafd9d9
 )
 
 func (p Platform) ID() string {
