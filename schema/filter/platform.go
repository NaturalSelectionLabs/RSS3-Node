--- conflicted
+++ resolved
@@ -23,12 +23,9 @@
 	PlatformMatters                        // Matters
 	PlatformMomoka                         // Momoka
 	PlatformHighlight                      // Highlight
-<<<<<<< HEAD
-	PlatformENS                            // ENS
-=======
 	PlatformAAVE                           // AAVE
 	PlatformIQWiki                         // IQWiki
->>>>>>> a20a8e8a
+	PlatformENS                            // ENS
 )
 
 func (p Platform) ID() string {
