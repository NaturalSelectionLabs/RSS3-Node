package filter

import (
	"strings"

	"github.com/labstack/echo/v4"
)

//go:generate go run --mod=mod github.com/dmarkham/enumer@v1.5.9 --values --type=Platform --linecomment --output platform_string.go --json --sql
type Platform int

const (
	PlatformRSS3       Platform = iota + 1 // RSS3
	PlatformMirror                         // Mirror
	PlatformFarcaster                      // Farcaster
	PlatformParagraph                      // Paragraph
	PlatformOpenSea                        // OpenSea
	PlatformUniswap                        // Uniswap
	PlatformOptimism                       // Optimism
	PlatformAavegotchi                     // Aavegotchi
	PlatformLens                           // Lens
	PlatformLooksRare                      // LooksRare
	PlatformMatters                        // Matters
<<<<<<< HEAD
	PlatformCrossbell                      // Crossbell
=======
	PlatformMomoka                         // Momoka
	PlatformHighlight                      // Highlight
>>>>>>> 49a8457a
)

func (p Platform) ID() string {
	return strings.ReplaceAll(strings.ToLower(p.String()), "\x20", "_")
}

var _ echo.BindUnmarshaler = (*Platform)(nil)

func (p *Platform) UnmarshalParam(param string) error {
	platform, err := PlatformString(param)
	if err != nil {
		return err
	}

	*p = platform

	return nil
}<|MERGE_RESOLUTION|>--- conflicted
+++ resolved
@@ -21,12 +21,9 @@
 	PlatformLens                           // Lens
 	PlatformLooksRare                      // LooksRare
 	PlatformMatters                        // Matters
-<<<<<<< HEAD
-	PlatformCrossbell                      // Crossbell
-=======
 	PlatformMomoka                         // Momoka
 	PlatformHighlight                      // Highlight
->>>>>>> 49a8457a
+	PlatformCrossbell                      // Crossbell
 )
 
 func (p Platform) ID() string {
