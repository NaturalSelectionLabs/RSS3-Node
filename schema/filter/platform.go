package filter

import (
	"strings"

	"github.com/labstack/echo/v4"
)

//go:generate go run --mod=mod github.com/dmarkham/enumer@v1.5.9 --values --type=Platform --linecomment --output platform_string.go --json --sql
type Platform int

const (
	PlatformRSS3       Platform = iota + 1 // RSS3
	PlatformMirror                         // Mirror
	PlatformFarcaster                      // Farcaster
	PlatformParagraph                      // Paragraph
	PlatformOpenSea                        // OpenSea
	PlatformUniswap                        // Uniswap
	PlatformOptimism                       // Optimism
	PlatformAavegotchi                     // Aavegotchi
	PlatformLens                           // Lens
	PlatformLooksRare                      // LooksRare
	PlatformMatters                        // Matters
	PlatformMomoka                         // Momoka
<<<<<<< HEAD
	PlatformENS                            // ENS
=======
	PlatformHighlight                      // Highlight
>>>>>>> f602f997
)

func (p Platform) ID() string {
	return strings.ReplaceAll(strings.ToLower(p.String()), "\x20", "_")
}

var _ echo.BindUnmarshaler = (*Platform)(nil)

func (p *Platform) UnmarshalParam(param string) error {
	platform, err := PlatformString(param)
	if err != nil {
		return err
	}

	*p = platform

	return nil
}<|MERGE_RESOLUTION|>--- conflicted
+++ resolved
@@ -22,11 +22,8 @@
 	PlatformLooksRare                      // LooksRare
 	PlatformMatters                        // Matters
 	PlatformMomoka                         // Momoka
-<<<<<<< HEAD
+	PlatformHighlight                      // Highlight
 	PlatformENS                            // ENS
-=======
-	PlatformHighlight                      // Highlight
->>>>>>> f602f997
 )
 
 func (p Platform) ID() string {
