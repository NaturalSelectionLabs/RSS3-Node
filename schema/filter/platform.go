--- conflicted
+++ resolved
@@ -24,11 +24,8 @@
 	PlatformMomoka                         // Momoka
 	PlatformHighlight                      // Highlight
 	PlatformAAVE                           // AAVE
-<<<<<<< HEAD
+	PlatformIQWiki                         // IQWiki
 	PlatformLido                           // Lido
-=======
-	PlatformIQWiki                         // IQWiki
->>>>>>> a20a8e8a
 )
 
 func (p Platform) ID() string {
