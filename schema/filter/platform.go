package filter

import (
	"strings"

	"github.com/labstack/echo/v4"
)

//go:generate go run --mod=mod github.com/dmarkham/enumer@v1.5.9 --values --type=Platform --linecomment --output platform_string.go --json --sql
type Platform int

const (
	PlatformRSS3       Platform = iota + 1 // RSS3
	PlatformMirror                         // Mirror
	PlatformFarcaster                      // Farcaster
	PlatformParagraph                      // Paragraph
	PlatformOpenSea                        // OpenSea
	PlatformUniswap                        // Uniswap
	PlatformOptimism                       // Optimism
	PlatformAavegotchi                     // Aavegotchi
	PlatformLens                           // Lens
	PlatformLooksRare                      // LooksRare
<<<<<<< HEAD
	PlatformLido                           // Lido
=======
	PlatformMatters                        // Matters
>>>>>>> af827b01
)

func (p Platform) ID() string {
	return strings.ReplaceAll(strings.ToLower(p.String()), "\x20", "_")
}

var _ echo.BindUnmarshaler = (*Platform)(nil)

func (p *Platform) UnmarshalParam(param string) error {
	platform, err := PlatformString(param)
	if err != nil {
		return err
	}

	*p = platform

	return nil
}<|MERGE_RESOLUTION|>--- conflicted
+++ resolved
@@ -20,11 +20,8 @@
 	PlatformAavegotchi                     // Aavegotchi
 	PlatformLens                           // Lens
 	PlatformLooksRare                      // LooksRare
-<<<<<<< HEAD
+	PlatformMatters                        // Matters
 	PlatformLido                           // Lido
-=======
-	PlatformMatters                        // Matters
->>>>>>> af827b01
 )
 
 func (p Platform) ID() string {
