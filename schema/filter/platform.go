package filter

import (
	"strings"

	"github.com/labstack/echo/v4"
)

//go:generate go run --mod=mod github.com/dmarkham/enumer@v1.5.9 --values --type=Platform --linecomment --output platform_string.go --json --sql
type Platform int

const (
	PlatformRSS3       Platform = iota + 1 // RSS3
	PlatformMirror                         // Mirror
	PlatformFarcaster                      // Farcaster
	PlatformParagraph                      // Paragraph
	PlatformOpenSea                        // OpenSea
	PlatformUniswap                        // Uniswap
	PlatformOptimism                       // Optimism
	PlatformAavegotchi                     // Aavegotchi
	PlatformLens                           // Lens
	PlatformLooksRare                      // LooksRare
	PlatformMatters                        // Matters
	PlatformMomoka                         // Momoka
	PlatformHighlight                      // Highlight
<<<<<<< HEAD
	PlatformCrossbell                      // Crossbell
=======
	PlatformAAVE                           // AAVE
>>>>>>> 155f5c9c
)

func (p Platform) ID() string {
	return strings.ReplaceAll(strings.ToLower(p.String()), "\x20", "_")
}

var _ echo.BindUnmarshaler = (*Platform)(nil)

func (p *Platform) UnmarshalParam(param string) error {
	platform, err := PlatformString(param)
	if err != nil {
		return err
	}

	*p = platform

	return nil
}<|MERGE_RESOLUTION|>--- conflicted
+++ resolved
@@ -23,11 +23,8 @@
 	PlatformMatters                        // Matters
 	PlatformMomoka                         // Momoka
 	PlatformHighlight                      // Highlight
-<<<<<<< HEAD
+	PlatformAAVE                           // AAVE
 	PlatformCrossbell                      // Crossbell
-=======
-	PlatformAAVE                           // AAVE
->>>>>>> 155f5c9c
 )
 
 func (p Platform) ID() string {
