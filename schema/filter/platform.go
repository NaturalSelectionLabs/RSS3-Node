package filter

import (
	"strings"

	"github.com/labstack/echo/v4"
)

//go:generate go run --mod=mod github.com/dmarkham/enumer@v1.5.9 --values --type=Platform --linecomment --output platform_string.go --json --sql
type Platform int

const (
	PlatformRSS3       Platform = iota + 1 // RSS3
	PlatformMirror                         // Mirror
	PlatformFarcaster                      // Farcaster
	PlatformParagraph                      // Paragraph
	PlatformOpenSea                        // OpenSea
	PlatformUniswap                        // Uniswap
	PlatformOptimism                       // Optimism
	PlatformAavegotchi                     // Aavegotchi
	PlatformLens                           // Lens
	PlatformLooksRare                      // LooksRare
	PlatformMatters                        // Matters
<<<<<<< HEAD
	PlatformLido                           // Lido
=======
	PlatformMomoka                         // Momoka
>>>>>>> 36b2b767
)

func (p Platform) ID() string {
	return strings.ReplaceAll(strings.ToLower(p.String()), "\x20", "_")
}

var _ echo.BindUnmarshaler = (*Platform)(nil)

func (p *Platform) UnmarshalParam(param string) error {
	platform, err := PlatformString(param)
	if err != nil {
		return err
	}

	*p = platform

	return nil
}<|MERGE_RESOLUTION|>--- conflicted
+++ resolved
@@ -21,11 +21,8 @@
 	PlatformLens                           // Lens
 	PlatformLooksRare                      // LooksRare
 	PlatformMatters                        // Matters
-<<<<<<< HEAD
+	PlatformMomoka                         // Momoka
 	PlatformLido                           // Lido
-=======
-	PlatformMomoka                         // Momoka
->>>>>>> 36b2b767
 )
 
 func (p Platform) ID() string {
