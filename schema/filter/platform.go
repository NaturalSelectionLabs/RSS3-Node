package filter

import "strings"

//go:generate go run --mod=mod github.com/dmarkham/enumer@v1.5.9 --values --type=Platform --linecomment --output platform_string.go --json --sql
type Platform int

func (p Platform) ID() string {
	return strings.ReplaceAll(strings.ToLower(p.String()), "\x20", "_")
}

const (
<<<<<<< HEAD
	PlatformRSS3      Platform = iota + 1 // RSS3
	PlatformFarcaster                     // Farcaster
=======
	PlatformRSS3 Platform = iota + 1
	PlatformMirror
>>>>>>> b547d8e7
)<|MERGE_RESOLUTION|>--- conflicted
+++ resolved
@@ -10,11 +10,7 @@
 }
 
 const (
-<<<<<<< HEAD
-	PlatformRSS3      Platform = iota + 1 // RSS3
-	PlatformFarcaster                     // Farcaster
-=======
 	PlatformRSS3 Platform = iota + 1
 	PlatformMirror
->>>>>>> b547d8e7
+	PlatformFarcaster                     // Farcaster
 )