package filter

import (
	"strings"

	"github.com/labstack/echo/v4"
)

//go:generate go run --mod=mod github.com/dmarkham/enumer@v1.5.9 --values --type=Platform --linecomment --output platform_string.go --json --sql
type Platform int

const (
	PlatformRSS3      Platform = iota + 1 // RSS3
	PlatformMirror                        // Mirror
	PlatformFarcaster                     // Farcaster
	PlatformParagraph                     // Paragraph
<<<<<<< HEAD
	PlatformLens                          // Lens
=======
	PlatformOpenSea                       // OpenSea
>>>>>>> df98e65f
)

func (p Platform) ID() string {
	return strings.ReplaceAll(strings.ToLower(p.String()), "\x20", "_")
}

var _ echo.BindUnmarshaler = (*Platform)(nil)

func (p *Platform) UnmarshalParam(param string) error {
	platform, err := PlatformString(param)
	if err != nil {
		return err
	}

	*p = platform

	return nil
}<|MERGE_RESOLUTION|>--- conflicted
+++ resolved
@@ -13,12 +13,9 @@
 	PlatformRSS3      Platform = iota + 1 // RSS3
 	PlatformMirror                        // Mirror
 	PlatformFarcaster                     // Farcaster
-	PlatformParagraph                     // Paragraph
-<<<<<<< HEAD
+	PlatformParagraph                     // ParagraphPlatformLens                          // Lens
+	PlatformOpenSea                       // OpenSea
 	PlatformLens                          // Lens
-=======
-	PlatformOpenSea                       // OpenSea
->>>>>>> df98e65f
 )
 
 func (p Platform) ID() string {
