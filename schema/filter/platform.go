--- conflicted
+++ resolved
@@ -10,21 +10,13 @@
 type Platform int
 
 const (
-<<<<<<< HEAD
-	PlatformRSS3       Platform = iota + 1 // RSS3
-	PlatformMirror                         // Mirror
-	PlatformFarcaster                      // Farcaster
-	PlatformParagraph                      // Paragraph
-	PlatformOpenSea                        // OpenSea
-	PlatformAavegotchi                     // Aavegotchi
-=======
 	PlatformRSS3      Platform = iota + 1 // RSS3
 	PlatformMirror                        // Mirror
 	PlatformFarcaster                     // Farcaster
 	PlatformParagraph                     // Paragraph
 	PlatformOpenSea                       // OpenSea
 	PlatformUniswap                       // Uniswap
->>>>>>> 91501fac
+	PlatformAavegotchi                     // Aavegotchi
 )
 
 func (p Platform) ID() string {
