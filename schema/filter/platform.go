--- conflicted
+++ resolved
@@ -21,11 +21,8 @@
 	PlatformLens                           // Lens
 	PlatformLooksRare                      // LooksRare
 	PlatformMatters                        // Matters
-<<<<<<< HEAD
-	PlatformENS                            // ens
-=======
 	PlatformMomoka                         // Momoka
->>>>>>> 36b2b767
+	PlatformENS                            // ENS
 )
 
 func (p Platform) ID() string {
