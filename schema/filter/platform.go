--- conflicted
+++ resolved
@@ -10,19 +10,12 @@
 type Platform int
 
 const (
-<<<<<<< HEAD
-	PlatformRSS3       Platform = iota + 1 // RSS3
-	PlatformMirror                         // Mirror
-	PlatformFarcaster                      // Farcaster
-	PlatformParagraph                      // Paragraph
-	PlatformAavegotchi                     // Aavegotchi
-=======
 	PlatformRSS3      Platform = iota + 1 // RSS3
 	PlatformMirror                        // Mirror
 	PlatformFarcaster                     // Farcaster
 	PlatformParagraph                     // Paragraph
 	PlatformOpenSea                       // OpenSea
->>>>>>> df98e65f
+	PlatformAavegotchi                     // Aavegotchi
 )
 
 func (p Platform) ID() string {
