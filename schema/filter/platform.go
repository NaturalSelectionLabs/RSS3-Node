--- conflicted
+++ resolved
@@ -25,11 +25,8 @@
 	PlatformHighlight                      // Highlight
 	PlatformAAVE                           // AAVE
 	PlatformIQWiki                         // IQWiki
-<<<<<<< HEAD
+	PlatformLido                           // Lido
 	PlatformCrossbell                      // Crossbell
-=======
-	PlatformLido                           // Lido
->>>>>>> 4a022eda
 )
 
 func (p Platform) ID() string {
