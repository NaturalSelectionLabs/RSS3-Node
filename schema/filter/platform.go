package filter

import (
	"strings"

	"github.com/labstack/echo/v4"
)

//go:generate go run --mod=mod github.com/dmarkham/enumer@v1.5.9 --values --type=Platform --linecomment --output platform_string.go --json --sql
type Platform int

const (
	PlatformRSS3      Platform = iota + 1 // RSS3
	PlatformMirror                        // Mirror
	PlatformFarcaster                     // Farcaster
<<<<<<< HEAD
	PlatformOpenSea                       // OpenSea
=======
	PlatformParagraph                     // Paragraph
>>>>>>> 5a009c0a
)

func (p Platform) ID() string {
	return strings.ReplaceAll(strings.ToLower(p.String()), "\x20", "_")
}

var _ echo.BindUnmarshaler = (*Platform)(nil)

func (p *Platform) UnmarshalParam(param string) error {
	platform, err := PlatformString(param)
	if err != nil {
		return err
	}

	*p = platform

	return nil
}<|MERGE_RESOLUTION|>--- conflicted
+++ resolved
@@ -13,11 +13,8 @@
 	PlatformRSS3      Platform = iota + 1 // RSS3
 	PlatformMirror                        // Mirror
 	PlatformFarcaster                     // Farcaster
-<<<<<<< HEAD
+	PlatformParagraph                     // Paragraph
 	PlatformOpenSea                       // OpenSea
-=======
-	PlatformParagraph                     // Paragraph
->>>>>>> 5a009c0a
 )
 
 func (p Platform) ID() string {
