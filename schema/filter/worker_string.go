// Code generated by "enumer --values --type=Name --linecomment --output worker_string.go --json --yaml --sql"; DO NOT EDIT.

package filter

import (
	"database/sql/driver"
	"encoding/json"
	"fmt"
	"strings"
)

<<<<<<< HEAD
const _NameName = "unknownfallbackmirrorfarcasterrss3paragraphopenseauniswapoptimismaavegotchilensens"

var _NameIndex = [...]uint8{0, 7, 15, 21, 30, 34, 43, 50, 57, 65, 75, 79, 82}

const _NameLowerName = "unknownfallbackmirrorfarcasterrss3paragraphopenseauniswapoptimismaavegotchilensens"
=======
const _NameName = "unknownfallbackmirrorfarcasterrss3paragraphopenseauniswapoptimismaavegotchilenslooksrare"

var _NameIndex = [...]uint8{0, 7, 15, 21, 30, 34, 43, 50, 57, 65, 75, 79, 88}

const _NameLowerName = "unknownfallbackmirrorfarcasterrss3paragraphopenseauniswapoptimismaavegotchilenslooksrare"
>>>>>>> 8453816c

func (i Name) String() string {
	if i < 0 || i >= Name(len(_NameIndex)-1) {
		return fmt.Sprintf("Name(%d)", i)
	}
	return _NameName[_NameIndex[i]:_NameIndex[i+1]]
}

func (Name) Values() []string {
	return NameStrings()
}

// An "invalid array index" compiler error signifies that the constant values have changed.
// Re-run the stringer command to generate them again.
func _NameNoOp() {
	var x [1]struct{}
	_ = x[Unknown-(0)]
	_ = x[Fallback-(1)]
	_ = x[Mirror-(2)]
	_ = x[Farcaster-(3)]
	_ = x[RSS3-(4)]
	_ = x[Paragraph-(5)]
	_ = x[OpenSea-(6)]
	_ = x[Uniswap-(7)]
	_ = x[Optimism-(8)]
	_ = x[Aavegotchi-(9)]
	_ = x[Lens-(10)]
<<<<<<< HEAD
	_ = x[ENS-(11)]
}

var _NameValues = []Name{Unknown, Fallback, Mirror, Farcaster, RSS3, Paragraph, OpenSea, Uniswap, Optimism, Aavegotchi, Lens, ENS}
=======
	_ = x[Looksrare-(11)]
}

var _NameValues = []Name{Unknown, Fallback, Mirror, Farcaster, RSS3, Paragraph, OpenSea, Uniswap, Optimism, Aavegotchi, Lens, Looksrare}
>>>>>>> 8453816c

var _NameNameToValueMap = map[string]Name{
	_NameName[0:7]:        Unknown,
	_NameLowerName[0:7]:   Unknown,
	_NameName[7:15]:       Fallback,
	_NameLowerName[7:15]:  Fallback,
	_NameName[15:21]:      Mirror,
	_NameLowerName[15:21]: Mirror,
	_NameName[21:30]:      Farcaster,
	_NameLowerName[21:30]: Farcaster,
	_NameName[30:34]:      RSS3,
	_NameLowerName[30:34]: RSS3,
	_NameName[34:43]:      Paragraph,
	_NameLowerName[34:43]: Paragraph,
	_NameName[43:50]:      OpenSea,
	_NameLowerName[43:50]: OpenSea,
	_NameName[50:57]:      Uniswap,
	_NameLowerName[50:57]: Uniswap,
	_NameName[57:65]:      Optimism,
	_NameLowerName[57:65]: Optimism,
	_NameName[65:75]:      Aavegotchi,
	_NameLowerName[65:75]: Aavegotchi,
	_NameName[75:79]:      Lens,
	_NameLowerName[75:79]: Lens,
<<<<<<< HEAD
	_NameName[79:82]:      ENS,
	_NameLowerName[79:82]: ENS,
=======
	_NameName[79:88]:      Looksrare,
	_NameLowerName[79:88]: Looksrare,
>>>>>>> 8453816c
}

var _NameNames = []string{
	_NameName[0:7],
	_NameName[7:15],
	_NameName[15:21],
	_NameName[21:30],
	_NameName[30:34],
	_NameName[34:43],
	_NameName[43:50],
	_NameName[50:57],
	_NameName[57:65],
	_NameName[65:75],
	_NameName[75:79],
<<<<<<< HEAD
	_NameName[79:82],
=======
	_NameName[79:88],
>>>>>>> 8453816c
}

// NameString retrieves an enum value from the enum constants string name.
// Throws an error if the param is not part of the enum.
func NameString(s string) (Name, error) {
	if val, ok := _NameNameToValueMap[s]; ok {
		return val, nil
	}

	if val, ok := _NameNameToValueMap[strings.ToLower(s)]; ok {
		return val, nil
	}
	return 0, fmt.Errorf("%s does not belong to Name values", s)
}

// NameValues returns all values of the enum
func NameValues() []Name {
	return _NameValues
}

// NameStrings returns a slice of all String values of the enum
func NameStrings() []string {
	strs := make([]string, len(_NameNames))
	copy(strs, _NameNames)
	return strs
}

// IsAName returns "true" if the value is listed in the enum definition. "false" otherwise
func (i Name) IsAName() bool {
	for _, v := range _NameValues {
		if i == v {
			return true
		}
	}
	return false
}

// MarshalJSON implements the json.Marshaler interface for Name
func (i Name) MarshalJSON() ([]byte, error) {
	return json.Marshal(i.String())
}

// UnmarshalJSON implements the json.Unmarshaler interface for Name
func (i *Name) UnmarshalJSON(data []byte) error {
	var s string
	if err := json.Unmarshal(data, &s); err != nil {
		return fmt.Errorf("Name should be a string, got %s", data)
	}

	var err error
	*i, err = NameString(s)
	return err
}

// MarshalYAML implements a YAML Marshaler for Name
func (i Name) MarshalYAML() (interface{}, error) {
	return i.String(), nil
}

// UnmarshalYAML implements a YAML Unmarshaler for Name
func (i *Name) UnmarshalYAML(unmarshal func(interface{}) error) error {
	var s string
	if err := unmarshal(&s); err != nil {
		return err
	}

	var err error
	*i, err = NameString(s)
	return err
}

func (i Name) Value() (driver.Value, error) {
	return i.String(), nil
}

func (i *Name) Scan(value interface{}) error {
	if value == nil {
		return nil
	}

	var str string
	switch v := value.(type) {
	case []byte:
		str = string(v)
	case string:
		str = v
	case fmt.Stringer:
		str = v.String()
	default:
		return fmt.Errorf("invalid value of Name: %[1]T(%[1]v)", value)
	}

	val, err := NameString(str)
	if err != nil {
		return err
	}

	*i = val
	return nil
}<|MERGE_RESOLUTION|>--- conflicted
+++ resolved
@@ -9,19 +9,11 @@
 	"strings"
 )
 
-<<<<<<< HEAD
-const _NameName = "unknownfallbackmirrorfarcasterrss3paragraphopenseauniswapoptimismaavegotchilensens"
+const _NameName = "unknownfallbackmirrorfarcasterrss3paragraphopenseauniswapoptimismaavegotchilenslooksrareens"
 
-var _NameIndex = [...]uint8{0, 7, 15, 21, 30, 34, 43, 50, 57, 65, 75, 79, 82}
+var _NameIndex = [...]uint8{0, 7, 15, 21, 30, 34, 43, 50, 57, 65, 75, 79, 88, 91}
 
-const _NameLowerName = "unknownfallbackmirrorfarcasterrss3paragraphopenseauniswapoptimismaavegotchilensens"
-=======
-const _NameName = "unknownfallbackmirrorfarcasterrss3paragraphopenseauniswapoptimismaavegotchilenslooksrare"
-
-var _NameIndex = [...]uint8{0, 7, 15, 21, 30, 34, 43, 50, 57, 65, 75, 79, 88}
-
-const _NameLowerName = "unknownfallbackmirrorfarcasterrss3paragraphopenseauniswapoptimismaavegotchilenslooksrare"
->>>>>>> 8453816c
+const _NameLowerName = "unknownfallbackmirrorfarcasterrss3paragraphopenseauniswapoptimismaavegotchilenslooksrareens"
 
 func (i Name) String() string {
 	if i < 0 || i >= Name(len(_NameIndex)-1) {
@@ -49,17 +41,11 @@
 	_ = x[Optimism-(8)]
 	_ = x[Aavegotchi-(9)]
 	_ = x[Lens-(10)]
-<<<<<<< HEAD
-	_ = x[ENS-(11)]
+	_ = x[Looksrare-(11)]
+	_ = x[ENS-(12)]
 }
 
-var _NameValues = []Name{Unknown, Fallback, Mirror, Farcaster, RSS3, Paragraph, OpenSea, Uniswap, Optimism, Aavegotchi, Lens, ENS}
-=======
-	_ = x[Looksrare-(11)]
-}
-
-var _NameValues = []Name{Unknown, Fallback, Mirror, Farcaster, RSS3, Paragraph, OpenSea, Uniswap, Optimism, Aavegotchi, Lens, Looksrare}
->>>>>>> 8453816c
+var _NameValues = []Name{Unknown, Fallback, Mirror, Farcaster, RSS3, Paragraph, OpenSea, Uniswap, Optimism, Aavegotchi, Lens, Looksrare, ENS}
 
 var _NameNameToValueMap = map[string]Name{
 	_NameName[0:7]:        Unknown,
@@ -84,13 +70,10 @@
 	_NameLowerName[65:75]: Aavegotchi,
 	_NameName[75:79]:      Lens,
 	_NameLowerName[75:79]: Lens,
-<<<<<<< HEAD
-	_NameName[79:82]:      ENS,
-	_NameLowerName[79:82]: ENS,
-=======
 	_NameName[79:88]:      Looksrare,
 	_NameLowerName[79:88]: Looksrare,
->>>>>>> 8453816c
+	_NameName[88:91]:      ENS,
+	_NameLowerName[88:91]: ENS,
 }
 
 var _NameNames = []string{
@@ -105,11 +88,8 @@
 	_NameName[57:65],
 	_NameName[65:75],
 	_NameName[75:79],
-<<<<<<< HEAD
-	_NameName[79:82],
-=======
 	_NameName[79:88],
->>>>>>> 8453816c
+	_NameName[88:91],
 }
 
 // NameString retrieves an enum value from the enum constants string name.
