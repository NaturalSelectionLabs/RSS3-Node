--- conflicted
+++ resolved
@@ -9,19 +9,11 @@
 	"strings"
 )
 
-<<<<<<< HEAD
-const _NameName = "unknownfallbackmirrorfarcasterrss3paragraphopenseauniswapoptimismaavegotchilenslooksraremattersmomokahighlightcrossbell"
-
-var _NameIndex = [...]uint8{0, 7, 15, 21, 30, 34, 43, 50, 57, 65, 75, 79, 88, 95, 101, 110, 119}
-
-const _NameLowerName = "unknownfallbackmirrorfarcasterrss3paragraphopenseauniswapoptimismaavegotchilenslooksraremattersmomokahighlightcrossbell"
-=======
-const _NameName = "unknownfallbackmirrorfarcasterrss3paragraphopenseauniswapoptimismaavegotchilenslooksraremattersmomokahighlightaave"
-
-var _NameIndex = [...]uint8{0, 7, 15, 21, 30, 34, 43, 50, 57, 65, 75, 79, 88, 95, 101, 110, 114}
-
-const _NameLowerName = "unknownfallbackmirrorfarcasterrss3paragraphopenseauniswapoptimismaavegotchilenslooksraremattersmomokahighlightaave"
->>>>>>> 155f5c9c
+const _NameName = "unknownfallbackmirrorfarcasterrss3paragraphopenseauniswapoptimismaavegotchilenslooksraremattersmomokahighlightaavecrossbell"
+
+var _NameIndex = [...]uint8{0, 7, 15, 21, 30, 34, 43, 50, 57, 65, 75, 79, 88, 95, 101, 110, 114, 123}
+
+const _NameLowerName = "unknownfallbackmirrorfarcasterrss3paragraphopenseauniswapoptimismaavegotchilenslooksraremattersmomokahighlightaavecrossbell"
 
 func (i Name) String() string {
 	if i < 0 || i >= Name(len(_NameIndex)-1) {
@@ -53,17 +45,11 @@
 	_ = x[Matters-(12)]
 	_ = x[Momoka-(13)]
 	_ = x[Highlight-(14)]
-<<<<<<< HEAD
-	_ = x[Crossbell-(15)]
-}
-
-var _NameValues = []Name{Unknown, Fallback, Mirror, Farcaster, RSS3, Paragraph, OpenSea, Uniswap, Optimism, Aavegotchi, Lens, Looksrare, Matters, Momoka, Highlight, Crossbell}
-=======
 	_ = x[Aave-(15)]
-}
-
-var _NameValues = []Name{Unknown, Fallback, Mirror, Farcaster, RSS3, Paragraph, OpenSea, Uniswap, Optimism, Aavegotchi, Lens, Looksrare, Matters, Momoka, Highlight, Aave}
->>>>>>> 155f5c9c
+	_ = x[Crossbell-(16)]
+}
+
+var _NameValues = []Name{Unknown, Fallback, Mirror, Farcaster, RSS3, Paragraph, OpenSea, Uniswap, Optimism, Aavegotchi, Lens, Looksrare, Matters, Momoka, Highlight, Aave, Crossbell}
 
 var _NameNameToValueMap = map[string]Name{
 	_NameName[0:7]:          Unknown,
@@ -96,13 +82,10 @@
 	_NameLowerName[95:101]:  Momoka,
 	_NameName[101:110]:      Highlight,
 	_NameLowerName[101:110]: Highlight,
-<<<<<<< HEAD
-	_NameName[110:119]:      Crossbell,
-	_NameLowerName[110:119]: Crossbell,
-=======
 	_NameName[110:114]:      Aave,
 	_NameLowerName[110:114]: Aave,
->>>>>>> 155f5c9c
+	_NameName[114:123]:      Crossbell,
+	_NameLowerName[114:123]: Crossbell,
 }
 
 var _NameNames = []string{
@@ -121,11 +104,8 @@
 	_NameName[88:95],
 	_NameName[95:101],
 	_NameName[101:110],
-<<<<<<< HEAD
-	_NameName[110:119],
-=======
 	_NameName[110:114],
->>>>>>> 155f5c9c
+	_NameName[114:123],
 }
 
 // NameString retrieves an enum value from the enum constants string name.
