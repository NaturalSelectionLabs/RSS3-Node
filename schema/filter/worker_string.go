--- conflicted
+++ resolved
@@ -9,19 +9,11 @@
 	"strings"
 )
 
-<<<<<<< HEAD
-const _NameName = "unknownfallbackmirrorfarcasterrss3paragraphopenseauniswapoptimismaavegotchilenslooksraremattersmomokahighlightaaveiqwikiens"
-
-var _NameIndex = [...]uint8{0, 7, 15, 21, 30, 34, 43, 50, 57, 65, 75, 79, 88, 95, 101, 110, 114, 120, 123}
-
-const _NameLowerName = "unknownfallbackmirrorfarcasterrss3paragraphopenseauniswapoptimismaavegotchilenslooksraremattersmomokahighlightaaveiqwikiens"
-=======
-const _NameName = "unknownfallbackmirrorfarcasterrss3paragraphopenseauniswapoptimismaavegotchilenslooksraremattersmomokahighlightaaveiqwikilido"
-
-var _NameIndex = [...]uint8{0, 7, 15, 21, 30, 34, 43, 50, 57, 65, 75, 79, 88, 95, 101, 110, 114, 120, 124}
-
-const _NameLowerName = "unknownfallbackmirrorfarcasterrss3paragraphopenseauniswapoptimismaavegotchilenslooksraremattersmomokahighlightaaveiqwikilido"
->>>>>>> 4a022eda
+const _NameName = "unknownfallbackmirrorfarcasterrss3paragraphopenseauniswapoptimismaavegotchilenslooksraremattersmomokahighlightaaveiqwikilidoens"
+
+var _NameIndex = [...]uint8{0, 7, 15, 21, 30, 34, 43, 50, 57, 65, 75, 79, 88, 95, 101, 110, 114, 120, 124, 127}
+
+const _NameLowerName = "unknownfallbackmirrorfarcasterrss3paragraphopenseauniswapoptimismaavegotchilenslooksraremattersmomokahighlightaaveiqwikilidoens"
 
 func (i Name) String() string {
 	if i < 0 || i >= Name(len(_NameIndex)-1) {
@@ -55,17 +47,11 @@
 	_ = x[Highlight-(14)]
 	_ = x[Aave-(15)]
 	_ = x[IQWiki-(16)]
-<<<<<<< HEAD
-	_ = x[ENS-(17)]
-}
-
-var _NameValues = []Name{Unknown, Fallback, Mirror, Farcaster, RSS3, Paragraph, OpenSea, Uniswap, Optimism, Aavegotchi, Lens, Looksrare, Matters, Momoka, Highlight, Aave, IQWiki, ENS}
-=======
 	_ = x[Lido-(17)]
-}
-
-var _NameValues = []Name{Unknown, Fallback, Mirror, Farcaster, RSS3, Paragraph, OpenSea, Uniswap, Optimism, Aavegotchi, Lens, Looksrare, Matters, Momoka, Highlight, Aave, IQWiki, Lido}
->>>>>>> 4a022eda
+	_ = x[ENS-(18)]
+}
+
+var _NameValues = []Name{Unknown, Fallback, Mirror, Farcaster, RSS3, Paragraph, OpenSea, Uniswap, Optimism, Aavegotchi, Lens, Looksrare, Matters, Momoka, Highlight, Aave, IQWiki, Lido, ENS}
 
 var _NameNameToValueMap = map[string]Name{
 	_NameName[0:7]:          Unknown,
@@ -102,13 +88,10 @@
 	_NameLowerName[110:114]: Aave,
 	_NameName[114:120]:      IQWiki,
 	_NameLowerName[114:120]: IQWiki,
-<<<<<<< HEAD
-	_NameName[120:123]:      ENS,
-	_NameLowerName[120:123]: ENS,
-=======
 	_NameName[120:124]:      Lido,
 	_NameLowerName[120:124]: Lido,
->>>>>>> 4a022eda
+	_NameName[124:127]:      ENS,
+	_NameLowerName[124:127]: ENS,
 }
 
 var _NameNames = []string{
@@ -129,11 +112,8 @@
 	_NameName[101:110],
 	_NameName[110:114],
 	_NameName[114:120],
-<<<<<<< HEAD
-	_NameName[120:123],
-=======
 	_NameName[120:124],
->>>>>>> 4a022eda
+	_NameName[124:127],
 }
 
 // NameString retrieves an enum value from the enum constants string name.
