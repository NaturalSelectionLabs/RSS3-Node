--- conflicted
+++ resolved
@@ -7,10 +7,7 @@
 	TagUnknown Tag = iota
 	TagTransaction
 	TagCollectible
-<<<<<<< HEAD
 	TagExchange
-)
-=======
 	TagSocial
 )
 
@@ -26,5 +23,4 @@
 	}
 
 	return tag, _type, err
-}
->>>>>>> 39b4838b
+}