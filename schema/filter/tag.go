package filter

//go:generate go run --mod=mod github.com/dmarkham/enumer@v1.5.9 --values --type=Tag --transform=snake --trimprefix=Tag --output tag_string.go --json --sql
type Tag uint64

const (
	TagUnknown Tag = iota
	TagTransaction
	TagCollectible
<<<<<<< HEAD
	TagSocial
)
=======
)

func TagAndTypeString(tagValue string, typeValue string) (Tag, Type, error) {
	tag, err := TagString(tagValue)
	if err != nil {
		return TagUnknown, nil, err
	}

	_type, err := TypeString(tag, typeValue)
	if err != nil {
		return TagUnknown, nil, err
	}

	return tag, _type, err
}
>>>>>>> b70e81b6
<|MERGE_RESOLUTION|>--- conflicted
+++ resolved
@@ -7,10 +7,7 @@
 	TagUnknown Tag = iota
 	TagTransaction
 	TagCollectible
-<<<<<<< HEAD
 	TagSocial
-)
-=======
 )
 
 func TagAndTypeString(tagValue string, typeValue string) (Tag, Type, error) {
@@ -25,5 +22,4 @@
 	}
 
 	return tag, _type, err
-}
->>>>>>> b70e81b6
+}