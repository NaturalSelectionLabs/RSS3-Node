--- conflicted
+++ resolved
@@ -9,19 +9,11 @@
 	"strings"
 )
 
-<<<<<<< HEAD
-const _PlatformName = "RSS3MirrorFarcasterParagraphLens"
+const _PlatformName = "RSS3MirrorFarcasterParagraphPlatformLens                          // LensOpenSeaLens"
 
-var _PlatformIndex = [...]uint8{0, 4, 10, 19, 28, 32}
+var _PlatformIndex = [...]uint8{0, 4, 10, 19, 73, 80, 84}
 
-const _PlatformLowerName = "rss3mirrorfarcasterparagraphlens"
-=======
-const _PlatformName = "RSS3MirrorFarcasterParagraphOpenSea"
-
-var _PlatformIndex = [...]uint8{0, 4, 10, 19, 28, 35}
-
-const _PlatformLowerName = "rss3mirrorfarcasterparagraphopensea"
->>>>>>> df98e65f
+const _PlatformLowerName = "rss3mirrorfarcasterparagraphplatformlens                          // lensopensealens"
 
 func (i Platform) String() string {
 	i -= 1
@@ -43,17 +35,11 @@
 	_ = x[PlatformMirror-(2)]
 	_ = x[PlatformFarcaster-(3)]
 	_ = x[PlatformParagraph-(4)]
-<<<<<<< HEAD
-	_ = x[PlatformLens-(5)]
+	_ = x[PlatformOpenSea-(5)]
+	_ = x[PlatformLens-(6)]
 }
 
-var _PlatformValues = []Platform{PlatformRSS3, PlatformMirror, PlatformFarcaster, PlatformParagraph, PlatformLens}
-=======
-	_ = x[PlatformOpenSea-(5)]
-}
-
-var _PlatformValues = []Platform{PlatformRSS3, PlatformMirror, PlatformFarcaster, PlatformParagraph, PlatformOpenSea}
->>>>>>> df98e65f
+var _PlatformValues = []Platform{PlatformRSS3, PlatformMirror, PlatformFarcaster, PlatformParagraph, PlatformOpenSea, PlatformLens}
 
 var _PlatformNameToValueMap = map[string]Platform{
 	_PlatformName[0:4]:        PlatformRSS3,
@@ -62,27 +48,21 @@
 	_PlatformLowerName[4:10]:  PlatformMirror,
 	_PlatformName[10:19]:      PlatformFarcaster,
 	_PlatformLowerName[10:19]: PlatformFarcaster,
-	_PlatformName[19:28]:      PlatformParagraph,
-	_PlatformLowerName[19:28]: PlatformParagraph,
-<<<<<<< HEAD
-	_PlatformName[28:32]:      PlatformLens,
-	_PlatformLowerName[28:32]: PlatformLens,
-=======
-	_PlatformName[28:35]:      PlatformOpenSea,
-	_PlatformLowerName[28:35]: PlatformOpenSea,
->>>>>>> df98e65f
+	_PlatformName[19:73]:      PlatformParagraph,
+	_PlatformLowerName[19:73]: PlatformParagraph,
+	_PlatformName[73:80]:      PlatformOpenSea,
+	_PlatformLowerName[73:80]: PlatformOpenSea,
+	_PlatformName[80:84]:      PlatformLens,
+	_PlatformLowerName[80:84]: PlatformLens,
 }
 
 var _PlatformNames = []string{
 	_PlatformName[0:4],
 	_PlatformName[4:10],
 	_PlatformName[10:19],
-	_PlatformName[19:28],
-<<<<<<< HEAD
-	_PlatformName[28:32],
-=======
-	_PlatformName[28:35],
->>>>>>> df98e65f
+	_PlatformName[19:73],
+	_PlatformName[73:80],
+	_PlatformName[80:84],
 }
 
 // PlatformString retrieves an enum value from the enum constants string name.
