--- conflicted
+++ resolved
@@ -9,19 +9,11 @@
 	"strings"
 )
 
-<<<<<<< HEAD
-const _PlatformName = "RSS3MirrorFarcasterParagraphOpenSeaUniswapOptimismAavegotchiLensLooksRareLido"
+const _PlatformName = "RSS3MirrorFarcasterParagraphOpenSeaUniswapOptimismAavegotchiLensLooksRareMattersLido"
 
-var _PlatformIndex = [...]uint8{0, 4, 10, 19, 28, 35, 42, 50, 60, 64, 73, 77}
+var _PlatformIndex = [...]uint8{0, 4, 10, 19, 28, 35, 42, 50, 60, 64, 73, 80, 84}
 
-const _PlatformLowerName = "rss3mirrorfarcasterparagraphopenseauniswapoptimismaavegotchilenslooksrarelido"
-=======
-const _PlatformName = "RSS3MirrorFarcasterParagraphOpenSeaUniswapOptimismAavegotchiLensLooksRareMatters"
-
-var _PlatformIndex = [...]uint8{0, 4, 10, 19, 28, 35, 42, 50, 60, 64, 73, 80}
-
-const _PlatformLowerName = "rss3mirrorfarcasterparagraphopenseauniswapoptimismaavegotchilenslooksrarematters"
->>>>>>> af827b01
+const _PlatformLowerName = "rss3mirrorfarcasterparagraphopenseauniswapoptimismaavegotchilenslooksrarematterslido"
 
 func (i Platform) String() string {
 	i -= 1
@@ -49,17 +41,11 @@
 	_ = x[PlatformAavegotchi-(8)]
 	_ = x[PlatformLens-(9)]
 	_ = x[PlatformLooksRare-(10)]
-<<<<<<< HEAD
-	_ = x[PlatformLido-(11)]
+	_ = x[PlatformMatters-(11)]
+	_ = x[PlatformLido-(12)]
 }
 
-var _PlatformValues = []Platform{PlatformRSS3, PlatformMirror, PlatformFarcaster, PlatformParagraph, PlatformOpenSea, PlatformUniswap, PlatformOptimism, PlatformAavegotchi, PlatformLens, PlatformLooksRare, PlatformLido}
-=======
-	_ = x[PlatformMatters-(11)]
-}
-
-var _PlatformValues = []Platform{PlatformRSS3, PlatformMirror, PlatformFarcaster, PlatformParagraph, PlatformOpenSea, PlatformUniswap, PlatformOptimism, PlatformAavegotchi, PlatformLens, PlatformLooksRare, PlatformMatters}
->>>>>>> af827b01
+var _PlatformValues = []Platform{PlatformRSS3, PlatformMirror, PlatformFarcaster, PlatformParagraph, PlatformOpenSea, PlatformUniswap, PlatformOptimism, PlatformAavegotchi, PlatformLens, PlatformLooksRare, PlatformMatters, PlatformLido}
 
 var _PlatformNameToValueMap = map[string]Platform{
 	_PlatformName[0:4]:        PlatformRSS3,
@@ -82,13 +68,10 @@
 	_PlatformLowerName[60:64]: PlatformLens,
 	_PlatformName[64:73]:      PlatformLooksRare,
 	_PlatformLowerName[64:73]: PlatformLooksRare,
-<<<<<<< HEAD
-	_PlatformName[73:77]:      PlatformLido,
-	_PlatformLowerName[73:77]: PlatformLido,
-=======
 	_PlatformName[73:80]:      PlatformMatters,
 	_PlatformLowerName[73:80]: PlatformMatters,
->>>>>>> af827b01
+	_PlatformName[80:84]:      PlatformLido,
+	_PlatformLowerName[80:84]: PlatformLido,
 }
 
 var _PlatformNames = []string{
@@ -102,11 +85,8 @@
 	_PlatformName[50:60],
 	_PlatformName[60:64],
 	_PlatformName[64:73],
-<<<<<<< HEAD
-	_PlatformName[73:77],
-=======
 	_PlatformName[73:80],
->>>>>>> af827b01
+	_PlatformName[80:84],
 }
 
 // PlatformString retrieves an enum value from the enum constants string name.
