// Code generated by "enumer --values --type=Platform --linecomment --output platform_string.go --json --sql"; DO NOT EDIT.

package filter

import (
	"database/sql/driver"
	"encoding/json"
	"fmt"
	"strings"
)

<<<<<<< HEAD
const _PlatformName = "RSS3MirrorFarcasterParagraphOpenSeaUniswapOptimismAavegotchiLensLooksRareAAVE"

var _PlatformIndex = [...]uint8{0, 4, 10, 19, 28, 35, 42, 50, 60, 64, 73, 77}

const _PlatformLowerName = "rss3mirrorfarcasterparagraphopenseauniswapoptimismaavegotchilenslooksrareaave"
=======
const _PlatformName = "RSS3MirrorFarcasterParagraphOpenSeaUniswapOptimismAavegotchiLensLooksRareMattersMomoka"

var _PlatformIndex = [...]uint8{0, 4, 10, 19, 28, 35, 42, 50, 60, 64, 73, 80, 86}

const _PlatformLowerName = "rss3mirrorfarcasterparagraphopenseauniswapoptimismaavegotchilenslooksraremattersmomoka"
>>>>>>> 36b2b767

func (i Platform) String() string {
	i -= 1
	if i < 0 || i >= Platform(len(_PlatformIndex)-1) {
		return fmt.Sprintf("Platform(%d)", i+1)
	}
	return _PlatformName[_PlatformIndex[i]:_PlatformIndex[i+1]]
}

func (Platform) Values() []string {
	return PlatformStrings()
}

// An "invalid array index" compiler error signifies that the constant values have changed.
// Re-run the stringer command to generate them again.
func _PlatformNoOp() {
	var x [1]struct{}
	_ = x[PlatformRSS3-(1)]
	_ = x[PlatformMirror-(2)]
	_ = x[PlatformFarcaster-(3)]
	_ = x[PlatformParagraph-(4)]
	_ = x[PlatformOpenSea-(5)]
	_ = x[PlatformUniswap-(6)]
	_ = x[PlatformOptimism-(7)]
	_ = x[PlatformAavegotchi-(8)]
	_ = x[PlatformLens-(9)]
	_ = x[PlatformLooksRare-(10)]
<<<<<<< HEAD
	_ = x[PlatformAAVE-(11)]
}

var _PlatformValues = []Platform{PlatformRSS3, PlatformMirror, PlatformFarcaster, PlatformParagraph, PlatformOpenSea, PlatformUniswap, PlatformOptimism, PlatformAavegotchi, PlatformLens, PlatformLooksRare, PlatformAAVE}
=======
	_ = x[PlatformMatters-(11)]
	_ = x[PlatformMomoka-(12)]
}

var _PlatformValues = []Platform{PlatformRSS3, PlatformMirror, PlatformFarcaster, PlatformParagraph, PlatformOpenSea, PlatformUniswap, PlatformOptimism, PlatformAavegotchi, PlatformLens, PlatformLooksRare, PlatformMatters, PlatformMomoka}
>>>>>>> 36b2b767

var _PlatformNameToValueMap = map[string]Platform{
	_PlatformName[0:4]:        PlatformRSS3,
	_PlatformLowerName[0:4]:   PlatformRSS3,
	_PlatformName[4:10]:       PlatformMirror,
	_PlatformLowerName[4:10]:  PlatformMirror,
	_PlatformName[10:19]:      PlatformFarcaster,
	_PlatformLowerName[10:19]: PlatformFarcaster,
	_PlatformName[19:28]:      PlatformParagraph,
	_PlatformLowerName[19:28]: PlatformParagraph,
	_PlatformName[28:35]:      PlatformOpenSea,
	_PlatformLowerName[28:35]: PlatformOpenSea,
	_PlatformName[35:42]:      PlatformUniswap,
	_PlatformLowerName[35:42]: PlatformUniswap,
	_PlatformName[42:50]:      PlatformOptimism,
	_PlatformLowerName[42:50]: PlatformOptimism,
	_PlatformName[50:60]:      PlatformAavegotchi,
	_PlatformLowerName[50:60]: PlatformAavegotchi,
	_PlatformName[60:64]:      PlatformLens,
	_PlatformLowerName[60:64]: PlatformLens,
	_PlatformName[64:73]:      PlatformLooksRare,
	_PlatformLowerName[64:73]: PlatformLooksRare,
<<<<<<< HEAD
	_PlatformName[73:77]:      PlatformAAVE,
	_PlatformLowerName[73:77]: PlatformAAVE,
=======
	_PlatformName[73:80]:      PlatformMatters,
	_PlatformLowerName[73:80]: PlatformMatters,
	_PlatformName[80:86]:      PlatformMomoka,
	_PlatformLowerName[80:86]: PlatformMomoka,
>>>>>>> 36b2b767
}

var _PlatformNames = []string{
	_PlatformName[0:4],
	_PlatformName[4:10],
	_PlatformName[10:19],
	_PlatformName[19:28],
	_PlatformName[28:35],
	_PlatformName[35:42],
	_PlatformName[42:50],
	_PlatformName[50:60],
	_PlatformName[60:64],
	_PlatformName[64:73],
<<<<<<< HEAD
	_PlatformName[73:77],
=======
	_PlatformName[73:80],
	_PlatformName[80:86],
>>>>>>> 36b2b767
}

// PlatformString retrieves an enum value from the enum constants string name.
// Throws an error if the param is not part of the enum.
func PlatformString(s string) (Platform, error) {
	if val, ok := _PlatformNameToValueMap[s]; ok {
		return val, nil
	}

	if val, ok := _PlatformNameToValueMap[strings.ToLower(s)]; ok {
		return val, nil
	}
	return 0, fmt.Errorf("%s does not belong to Platform values", s)
}

// PlatformValues returns all values of the enum
func PlatformValues() []Platform {
	return _PlatformValues
}

// PlatformStrings returns a slice of all String values of the enum
func PlatformStrings() []string {
	strs := make([]string, len(_PlatformNames))
	copy(strs, _PlatformNames)
	return strs
}

// IsAPlatform returns "true" if the value is listed in the enum definition. "false" otherwise
func (i Platform) IsAPlatform() bool {
	for _, v := range _PlatformValues {
		if i == v {
			return true
		}
	}
	return false
}

// MarshalJSON implements the json.Marshaler interface for Platform
func (i Platform) MarshalJSON() ([]byte, error) {
	return json.Marshal(i.String())
}

// UnmarshalJSON implements the json.Unmarshaler interface for Platform
func (i *Platform) UnmarshalJSON(data []byte) error {
	var s string
	if err := json.Unmarshal(data, &s); err != nil {
		return fmt.Errorf("Platform should be a string, got %s", data)
	}

	var err error
	*i, err = PlatformString(s)
	return err
}

func (i Platform) Value() (driver.Value, error) {
	return i.String(), nil
}

func (i *Platform) Scan(value interface{}) error {
	if value == nil {
		return nil
	}

	var str string
	switch v := value.(type) {
	case []byte:
		str = string(v)
	case string:
		str = v
	case fmt.Stringer:
		str = v.String()
	default:
		return fmt.Errorf("invalid value of Platform: %[1]T(%[1]v)", value)
	}

	val, err := PlatformString(str)
	if err != nil {
		return err
	}

	*i = val
	return nil
}<|MERGE_RESOLUTION|>--- conflicted
+++ resolved
@@ -9,19 +9,11 @@
 	"strings"
 )
 
-<<<<<<< HEAD
-const _PlatformName = "RSS3MirrorFarcasterParagraphOpenSeaUniswapOptimismAavegotchiLensLooksRareAAVE"
+const _PlatformName = "RSS3MirrorFarcasterParagraphOpenSeaUniswapOptimismAavegotchiLensLooksRareMattersMomokaAAVE"
 
-var _PlatformIndex = [...]uint8{0, 4, 10, 19, 28, 35, 42, 50, 60, 64, 73, 77}
+var _PlatformIndex = [...]uint8{0, 4, 10, 19, 28, 35, 42, 50, 60, 64, 73, 80, 86, 90}
 
-const _PlatformLowerName = "rss3mirrorfarcasterparagraphopenseauniswapoptimismaavegotchilenslooksrareaave"
-=======
-const _PlatformName = "RSS3MirrorFarcasterParagraphOpenSeaUniswapOptimismAavegotchiLensLooksRareMattersMomoka"
-
-var _PlatformIndex = [...]uint8{0, 4, 10, 19, 28, 35, 42, 50, 60, 64, 73, 80, 86}
-
-const _PlatformLowerName = "rss3mirrorfarcasterparagraphopenseauniswapoptimismaavegotchilenslooksraremattersmomoka"
->>>>>>> 36b2b767
+const _PlatformLowerName = "rss3mirrorfarcasterparagraphopenseauniswapoptimismaavegotchilenslooksraremattersmomokaaave"
 
 func (i Platform) String() string {
 	i -= 1
@@ -49,18 +41,12 @@
 	_ = x[PlatformAavegotchi-(8)]
 	_ = x[PlatformLens-(9)]
 	_ = x[PlatformLooksRare-(10)]
-<<<<<<< HEAD
-	_ = x[PlatformAAVE-(11)]
+	_ = x[PlatformMatters-(11)]
+	_ = x[PlatformMomoka-(12)]
+	_ = x[PlatformAAVE-(13)]
 }
 
-var _PlatformValues = []Platform{PlatformRSS3, PlatformMirror, PlatformFarcaster, PlatformParagraph, PlatformOpenSea, PlatformUniswap, PlatformOptimism, PlatformAavegotchi, PlatformLens, PlatformLooksRare, PlatformAAVE}
-=======
-	_ = x[PlatformMatters-(11)]
-	_ = x[PlatformMomoka-(12)]
-}
-
-var _PlatformValues = []Platform{PlatformRSS3, PlatformMirror, PlatformFarcaster, PlatformParagraph, PlatformOpenSea, PlatformUniswap, PlatformOptimism, PlatformAavegotchi, PlatformLens, PlatformLooksRare, PlatformMatters, PlatformMomoka}
->>>>>>> 36b2b767
+var _PlatformValues = []Platform{PlatformRSS3, PlatformMirror, PlatformFarcaster, PlatformParagraph, PlatformOpenSea, PlatformUniswap, PlatformOptimism, PlatformAavegotchi, PlatformLens, PlatformLooksRare, PlatformMatters, PlatformMomoka, PlatformAAVE}
 
 var _PlatformNameToValueMap = map[string]Platform{
 	_PlatformName[0:4]:        PlatformRSS3,
@@ -83,15 +69,12 @@
 	_PlatformLowerName[60:64]: PlatformLens,
 	_PlatformName[64:73]:      PlatformLooksRare,
 	_PlatformLowerName[64:73]: PlatformLooksRare,
-<<<<<<< HEAD
-	_PlatformName[73:77]:      PlatformAAVE,
-	_PlatformLowerName[73:77]: PlatformAAVE,
-=======
 	_PlatformName[73:80]:      PlatformMatters,
 	_PlatformLowerName[73:80]: PlatformMatters,
 	_PlatformName[80:86]:      PlatformMomoka,
 	_PlatformLowerName[80:86]: PlatformMomoka,
->>>>>>> 36b2b767
+	_PlatformName[86:90]:      PlatformAAVE,
+	_PlatformLowerName[86:90]: PlatformAAVE,
 }
 
 var _PlatformNames = []string{
@@ -105,12 +88,9 @@
 	_PlatformName[50:60],
 	_PlatformName[60:64],
 	_PlatformName[64:73],
-<<<<<<< HEAD
-	_PlatformName[73:77],
-=======
 	_PlatformName[73:80],
 	_PlatformName[80:86],
->>>>>>> 36b2b767
+	_PlatformName[86:90],
 }
 
 // PlatformString retrieves an enum value from the enum constants string name.
