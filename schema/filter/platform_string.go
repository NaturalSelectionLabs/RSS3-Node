--- conflicted
+++ resolved
@@ -9,19 +9,11 @@
 	"strings"
 )
 
-<<<<<<< HEAD
-const _PlatformName = "RSS3MirrorFarcasterParagraphOpenSeaUniswapOptimismAavegotchiLensLido"
+const _PlatformName = "RSS3MirrorFarcasterParagraphOpenSeaUniswapOptimismAavegotchiLensLooksRareLido"
 
-var _PlatformIndex = [...]uint8{0, 4, 10, 19, 28, 35, 42, 50, 60, 64, 68}
+var _PlatformIndex = [...]uint8{0, 4, 10, 19, 28, 35, 42, 50, 60, 64, 73, 77}
 
-const _PlatformLowerName = "rss3mirrorfarcasterparagraphopenseauniswapoptimismaavegotchilenslido"
-=======
-const _PlatformName = "RSS3MirrorFarcasterParagraphOpenSeaUniswapOptimismAavegotchiLensLooksRare"
-
-var _PlatformIndex = [...]uint8{0, 4, 10, 19, 28, 35, 42, 50, 60, 64, 73}
-
-const _PlatformLowerName = "rss3mirrorfarcasterparagraphopenseauniswapoptimismaavegotchilenslooksrare"
->>>>>>> 8453816c
+const _PlatformLowerName = "rss3mirrorfarcasterparagraphopenseauniswapoptimismaavegotchilenslooksrarelido"
 
 func (i Platform) String() string {
 	i -= 1
@@ -48,17 +40,11 @@
 	_ = x[PlatformOptimism-(7)]
 	_ = x[PlatformAavegotchi-(8)]
 	_ = x[PlatformLens-(9)]
-<<<<<<< HEAD
-	_ = x[PlatformLido-(10)]
+	_ = x[PlatformLooksRare-(10)]
+	_ = x[PlatformLido-(11)]
 }
 
-var _PlatformValues = []Platform{PlatformRSS3, PlatformMirror, PlatformFarcaster, PlatformParagraph, PlatformOpenSea, PlatformUniswap, PlatformOptimism, PlatformAavegotchi, PlatformLens, PlatformLido}
-=======
-	_ = x[PlatformLooksRare-(10)]
-}
-
-var _PlatformValues = []Platform{PlatformRSS3, PlatformMirror, PlatformFarcaster, PlatformParagraph, PlatformOpenSea, PlatformUniswap, PlatformOptimism, PlatformAavegotchi, PlatformLens, PlatformLooksRare}
->>>>>>> 8453816c
+var _PlatformValues = []Platform{PlatformRSS3, PlatformMirror, PlatformFarcaster, PlatformParagraph, PlatformOpenSea, PlatformUniswap, PlatformOptimism, PlatformAavegotchi, PlatformLens, PlatformLooksRare, PlatformLido}
 
 var _PlatformNameToValueMap = map[string]Platform{
 	_PlatformName[0:4]:        PlatformRSS3,
@@ -79,13 +65,10 @@
 	_PlatformLowerName[50:60]: PlatformAavegotchi,
 	_PlatformName[60:64]:      PlatformLens,
 	_PlatformLowerName[60:64]: PlatformLens,
-<<<<<<< HEAD
-	_PlatformName[64:68]:      PlatformLido,
-	_PlatformLowerName[64:68]: PlatformLido,
-=======
 	_PlatformName[64:73]:      PlatformLooksRare,
 	_PlatformLowerName[64:73]: PlatformLooksRare,
->>>>>>> 8453816c
+	_PlatformName[73:77]:      PlatformLido,
+	_PlatformLowerName[73:77]: PlatformLido,
 }
 
 var _PlatformNames = []string{
@@ -98,11 +81,8 @@
 	_PlatformName[42:50],
 	_PlatformName[50:60],
 	_PlatformName[60:64],
-<<<<<<< HEAD
-	_PlatformName[64:68],
-=======
 	_PlatformName[64:73],
->>>>>>> 8453816c
+	_PlatformName[73:77],
 }
 
 // PlatformString retrieves an enum value from the enum constants string name.
