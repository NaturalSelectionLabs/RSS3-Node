// Code generated by "enumer --values --type=EthereumChainID --linecomment --output ethereum_chain_string.go --json --yaml --sql"; DO NOT EDIT.

package filter

import (
	"database/sql/driver"
	"encoding/json"
	"fmt"
	"strings"
)

const (
	_EthereumChainIDName_0      = "ethereum"
	_EthereumChainIDLowerName_0 = "ethereum"
	_EthereumChainIDName_1      = "optimism"
	_EthereumChainIDLowerName_1 = "optimism"
	_EthereumChainIDName_2      = "polygon"
	_EthereumChainIDLowerName_2 = "polygon"
<<<<<<< HEAD
	_EthereumChainIDName_3      = "crossbell"
	_EthereumChainIDLowerName_3 = "crossbell"
=======
	_EthereumChainIDName_3      = "base"
	_EthereumChainIDLowerName_3 = "base"
>>>>>>> 8453816c
)

var (
	_EthereumChainIDIndex_0 = [...]uint8{0, 8}
	_EthereumChainIDIndex_1 = [...]uint8{0, 8}
	_EthereumChainIDIndex_2 = [...]uint8{0, 7}
<<<<<<< HEAD
	_EthereumChainIDIndex_3 = [...]uint8{0, 9}
=======
	_EthereumChainIDIndex_3 = [...]uint8{0, 4}
>>>>>>> 8453816c
)

func (i EthereumChainID) String() string {
	switch {
	case i == 1:
		return _EthereumChainIDName_0
	case i == 10:
		return _EthereumChainIDName_1
	case i == 137:
		return _EthereumChainIDName_2
<<<<<<< HEAD
	case i == 3737:
=======
	case i == 8453:
>>>>>>> 8453816c
		return _EthereumChainIDName_3
	default:
		return fmt.Sprintf("EthereumChainID(%d)", i)
	}
}

func (EthereumChainID) Values() []string {
	return EthereumChainIDStrings()
}

// An "invalid array index" compiler error signifies that the constant values have changed.
// Re-run the stringer command to generate them again.
func _EthereumChainIDNoOp() {
	var x [1]struct{}
	_ = x[EthereumChainIDMainnet-(1)]
	_ = x[EthereumChainIDOptimism-(10)]
	_ = x[EthereumChainIDPolygon-(137)]
<<<<<<< HEAD
	_ = x[EthereumChainIDCrossbell-(3737)]
}

var _EthereumChainIDValues = []EthereumChainID{EthereumChainIDMainnet, EthereumChainIDOptimism, EthereumChainIDPolygon, EthereumChainIDCrossbell}
=======
	_ = x[EthereumChainIDBase-(8453)]
}

var _EthereumChainIDValues = []EthereumChainID{EthereumChainIDMainnet, EthereumChainIDOptimism, EthereumChainIDPolygon, EthereumChainIDBase}
>>>>>>> 8453816c

var _EthereumChainIDNameToValueMap = map[string]EthereumChainID{
	_EthereumChainIDName_0[0:8]:      EthereumChainIDMainnet,
	_EthereumChainIDLowerName_0[0:8]: EthereumChainIDMainnet,
	_EthereumChainIDName_1[0:8]:      EthereumChainIDOptimism,
	_EthereumChainIDLowerName_1[0:8]: EthereumChainIDOptimism,
	_EthereumChainIDName_2[0:7]:      EthereumChainIDPolygon,
	_EthereumChainIDLowerName_2[0:7]: EthereumChainIDPolygon,
<<<<<<< HEAD
	_EthereumChainIDName_3[0:9]:      EthereumChainIDCrossbell,
	_EthereumChainIDLowerName_3[0:9]: EthereumChainIDCrossbell,
=======
	_EthereumChainIDName_3[0:4]:      EthereumChainIDBase,
	_EthereumChainIDLowerName_3[0:4]: EthereumChainIDBase,
>>>>>>> 8453816c
}

var _EthereumChainIDNames = []string{
	_EthereumChainIDName_0[0:8],
	_EthereumChainIDName_1[0:8],
	_EthereumChainIDName_2[0:7],
<<<<<<< HEAD
	_EthereumChainIDName_3[0:9],
=======
	_EthereumChainIDName_3[0:4],
>>>>>>> 8453816c
}

// EthereumChainIDString retrieves an enum value from the enum constants string name.
// Throws an error if the param is not part of the enum.
func EthereumChainIDString(s string) (EthereumChainID, error) {
	if val, ok := _EthereumChainIDNameToValueMap[s]; ok {
		return val, nil
	}

	if val, ok := _EthereumChainIDNameToValueMap[strings.ToLower(s)]; ok {
		return val, nil
	}
	return 0, fmt.Errorf("%s does not belong to EthereumChainID values", s)
}

// EthereumChainIDValues returns all values of the enum
func EthereumChainIDValues() []EthereumChainID {
	return _EthereumChainIDValues
}

// EthereumChainIDStrings returns a slice of all String values of the enum
func EthereumChainIDStrings() []string {
	strs := make([]string, len(_EthereumChainIDNames))
	copy(strs, _EthereumChainIDNames)
	return strs
}

// IsAEthereumChainID returns "true" if the value is listed in the enum definition. "false" otherwise
func (i EthereumChainID) IsAEthereumChainID() bool {
	for _, v := range _EthereumChainIDValues {
		if i == v {
			return true
		}
	}
	return false
}

// MarshalJSON implements the json.Marshaler interface for EthereumChainID
func (i EthereumChainID) MarshalJSON() ([]byte, error) {
	return json.Marshal(i.String())
}

// UnmarshalJSON implements the json.Unmarshaler interface for EthereumChainID
func (i *EthereumChainID) UnmarshalJSON(data []byte) error {
	var s string
	if err := json.Unmarshal(data, &s); err != nil {
		return fmt.Errorf("EthereumChainID should be a string, got %s", data)
	}

	var err error
	*i, err = EthereumChainIDString(s)
	return err
}

// MarshalYAML implements a YAML Marshaler for EthereumChainID
func (i EthereumChainID) MarshalYAML() (interface{}, error) {
	return i.String(), nil
}

// UnmarshalYAML implements a YAML Unmarshaler for EthereumChainID
func (i *EthereumChainID) UnmarshalYAML(unmarshal func(interface{}) error) error {
	var s string
	if err := unmarshal(&s); err != nil {
		return err
	}

	var err error
	*i, err = EthereumChainIDString(s)
	return err
}

func (i EthereumChainID) Value() (driver.Value, error) {
	return i.String(), nil
}

func (i *EthereumChainID) Scan(value interface{}) error {
	if value == nil {
		return nil
	}

	var str string
	switch v := value.(type) {
	case []byte:
		str = string(v)
	case string:
		str = v
	case fmt.Stringer:
		str = v.String()
	default:
		return fmt.Errorf("invalid value of EthereumChainID: %[1]T(%[1]v)", value)
	}

	val, err := EthereumChainIDString(str)
	if err != nil {
		return err
	}

	*i = val
	return nil
}<|MERGE_RESOLUTION|>--- conflicted
+++ resolved
@@ -16,24 +16,18 @@
 	_EthereumChainIDLowerName_1 = "optimism"
 	_EthereumChainIDName_2      = "polygon"
 	_EthereumChainIDLowerName_2 = "polygon"
-<<<<<<< HEAD
 	_EthereumChainIDName_3      = "crossbell"
 	_EthereumChainIDLowerName_3 = "crossbell"
-=======
-	_EthereumChainIDName_3      = "base"
-	_EthereumChainIDLowerName_3 = "base"
->>>>>>> 8453816c
+	_EthereumChainIDName_4      = "base"
+	_EthereumChainIDLowerName_4 = "base"
 )
 
 var (
 	_EthereumChainIDIndex_0 = [...]uint8{0, 8}
 	_EthereumChainIDIndex_1 = [...]uint8{0, 8}
 	_EthereumChainIDIndex_2 = [...]uint8{0, 7}
-<<<<<<< HEAD
 	_EthereumChainIDIndex_3 = [...]uint8{0, 9}
-=======
-	_EthereumChainIDIndex_3 = [...]uint8{0, 4}
->>>>>>> 8453816c
+	_EthereumChainIDIndex_4 = [...]uint8{0, 4}
 )
 
 func (i EthereumChainID) String() string {
@@ -44,12 +38,10 @@
 		return _EthereumChainIDName_1
 	case i == 137:
 		return _EthereumChainIDName_2
-<<<<<<< HEAD
 	case i == 3737:
-=======
+		return _EthereumChainIDName_3
 	case i == 8453:
->>>>>>> 8453816c
-		return _EthereumChainIDName_3
+		return _EthereumChainIDName_4
 	default:
 		return fmt.Sprintf("EthereumChainID(%d)", i)
 	}
@@ -66,17 +58,11 @@
 	_ = x[EthereumChainIDMainnet-(1)]
 	_ = x[EthereumChainIDOptimism-(10)]
 	_ = x[EthereumChainIDPolygon-(137)]
-<<<<<<< HEAD
 	_ = x[EthereumChainIDCrossbell-(3737)]
-}
-
-var _EthereumChainIDValues = []EthereumChainID{EthereumChainIDMainnet, EthereumChainIDOptimism, EthereumChainIDPolygon, EthereumChainIDCrossbell}
-=======
 	_ = x[EthereumChainIDBase-(8453)]
 }
 
-var _EthereumChainIDValues = []EthereumChainID{EthereumChainIDMainnet, EthereumChainIDOptimism, EthereumChainIDPolygon, EthereumChainIDBase}
->>>>>>> 8453816c
+var _EthereumChainIDValues = []EthereumChainID{EthereumChainIDMainnet, EthereumChainIDOptimism, EthereumChainIDPolygon, EthereumChainIDCrossbell, EthereumChainIDBase}
 
 var _EthereumChainIDNameToValueMap = map[string]EthereumChainID{
 	_EthereumChainIDName_0[0:8]:      EthereumChainIDMainnet,
@@ -85,24 +71,18 @@
 	_EthereumChainIDLowerName_1[0:8]: EthereumChainIDOptimism,
 	_EthereumChainIDName_2[0:7]:      EthereumChainIDPolygon,
 	_EthereumChainIDLowerName_2[0:7]: EthereumChainIDPolygon,
-<<<<<<< HEAD
 	_EthereumChainIDName_3[0:9]:      EthereumChainIDCrossbell,
 	_EthereumChainIDLowerName_3[0:9]: EthereumChainIDCrossbell,
-=======
-	_EthereumChainIDName_3[0:4]:      EthereumChainIDBase,
-	_EthereumChainIDLowerName_3[0:4]: EthereumChainIDBase,
->>>>>>> 8453816c
+	_EthereumChainIDName_4[0:4]:      EthereumChainIDBase,
+	_EthereumChainIDLowerName_4[0:4]: EthereumChainIDBase,
 }
 
 var _EthereumChainIDNames = []string{
 	_EthereumChainIDName_0[0:8],
 	_EthereumChainIDName_1[0:8],
 	_EthereumChainIDName_2[0:7],
-<<<<<<< HEAD
 	_EthereumChainIDName_3[0:9],
-=======
-	_EthereumChainIDName_3[0:4],
->>>>>>> 8453816c
+	_EthereumChainIDName_4[0:4],
 }
 
 // EthereumChainIDString retrieves an enum value from the enum constants string name.
