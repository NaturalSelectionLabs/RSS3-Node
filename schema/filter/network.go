--- conflicted
+++ resolved
@@ -40,11 +40,7 @@
 
 func (n Network) Source() NetworkSource {
 	switch n {
-<<<<<<< HEAD
-	case NetworkEthereum, NetworkPolygon, NetworkCrossbell:
-=======
-	case NetworkEthereum, NetworkPolygon, NetworkBase:
->>>>>>> 8453816c
+	case NetworkEthereum, NetworkPolygon, NetworkBase, NetworkCrossbell:
 		return NetworkEthereumSource
 	case NetworkArweave:
 		return NetworkArweaveSource
@@ -59,17 +55,11 @@
 type EthereumChainID uint64
 
 const (
-<<<<<<< HEAD
 	EthereumChainIDMainnet   EthereumChainID = 1    // ethereum
 	EthereumChainIDOptimism  EthereumChainID = 10   // optimism
 	EthereumChainIDPolygon   EthereumChainID = 137  // polygon
+	EthereumChainIDBase      EthereumChainID = 8453 // base
 	EthereumChainIDCrossbell EthereumChainID = 3737 // crossbell
-=======
-	EthereumChainIDMainnet  EthereumChainID = 1    // ethereum
-	EthereumChainIDOptimism EthereumChainID = 10   // optimism
-	EthereumChainIDPolygon  EthereumChainID = 137  // polygon
-	EthereumChainIDBase     EthereumChainID = 8453 // base
->>>>>>> 8453816c
 )
 
 func IsOptimismSuperchain(chainID uint64) bool {
