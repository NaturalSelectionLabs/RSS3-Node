--- conflicted
+++ resolved
@@ -4,15 +4,10 @@
 type Network uint64
 
 const (
-<<<<<<< HEAD
 	NetworkUnknown   Network = iota // unknown
 	NetworkEthereum                 // ethereum
-	NetworkRSS                      // rss
-	NetworkFarcaster                // farcaster
-=======
-	NetworkEthereum Network = iota // ethereum
 	NetworkRSSHub                  // rsshub
 	NetworkRSS                     // rss
 	NetworkArweave                 // arweave
->>>>>>> 222ce5bf
+	NetworkFarcaster                // farcaster
 )