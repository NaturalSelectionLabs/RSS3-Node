--- conflicted
+++ resolved
@@ -17,8 +17,6 @@
 	NetworkArweave                  // arweave
 	NetworkFarcaster                // farcaster
 	NetworkBase                     // base
-	NetworkArbitrum                 // arbitrum
-	NetworkFantom                   // fantom
 	NetworkAvalanche                // avax
 )
 
@@ -45,11 +43,7 @@
 
 func (n Network) Source() NetworkSource {
 	switch n {
-<<<<<<< HEAD
-	case NetworkEthereum, NetworkPolygon, NetworkBase, NetworkCrossbell, NetworkArbitrum, NetworkFantom, NetworkAvalanche:
-=======
-	case NetworkEthereum, NetworkPolygon, NetworkOptimism, NetworkArbitrum, NetworkFantom, NetworkBase, NetworkCrossbell:
->>>>>>> f602f997
+	case NetworkEthereum, NetworkPolygon, NetworkOptimism, NetworkArbitrum, NetworkFantom, NetworkBase, NetworkCrossbell, NetworkAvalanche:
 		return NetworkEthereumSource
 	case NetworkArweave:
 		return NetworkArweaveSource
@@ -64,16 +58,6 @@
 type EthereumChainID uint64
 
 const (
-<<<<<<< HEAD
-	EthereumChainIDMainnet   EthereumChainID = 1     // ethereum
-	EthereumChainIDOptimism  EthereumChainID = 10    // optimism
-	EthereumChainIDPolygon   EthereumChainID = 137   // polygon
-	EthereumChainIDBase      EthereumChainID = 8453  // base
-	EthereumChainIDCrossbell EthereumChainID = 3737  // crossbell
-	EthereumChainIDArbitrum  EthereumChainID = 42161 // arbitrum
-	EthereumChainIDFantom    EthereumChainID = 250   // fantom
-	EthereumChainIDAvalanche EthereumChainID = 43114 // avax
-=======
 	EthereumChainIDMainnet   EthereumChainID = 1   // ethereum
 	EthereumChainIDOptimism  EthereumChainID = 10  // optimism
 	EthereumChainIDPolygon   EthereumChainID = 137 // polygon
@@ -81,17 +65,13 @@
 	EthereumChainIDFantom    EthereumChainID = 250
 	EthereumChainIDBase      EthereumChainID = 8453
 	EthereumChainIDCrossbell EthereumChainID = 3737
->>>>>>> f602f997
+	EthereumChainIDAvalanche EthereumChainID = 43114 // avax
 )
 
 func IsOptimismSuperchain(chainID uint64) bool {
 	switch chainID {
-<<<<<<< HEAD
-	case uint64(EthereumChainIDOptimism), uint64(EthereumChainIDBase):
-=======
 	case uint64(EthereumChainIDOptimism),
 		uint64(EthereumChainIDBase):
->>>>>>> f602f997
 		return true
 	default:
 		return false
