--- conflicted
+++ resolved
@@ -4,18 +4,12 @@
 type Network uint64
 
 const (
-<<<<<<< HEAD
-	NetworkUnknown   Network = iota // unknown
-	NetworkEthereum                 // ethereum
-	NetworkRSSHub                   // rsshub
-	NetworkRSS                      // rss
-	NetworkArweave                  // arweave
-	NetworkFarcaster                // farcaster
-=======
 	NetworkUnknown  Network = iota // unknown
 	NetworkEthereum                // ethereum
 	NetworkRSSHub                  // rsshub
+	NetworkRSS                     // rss
 	NetworkArweave                 // arweave
+	NetworkFarcaster                // farcaster
 )
 
 type NetworkSource string
@@ -23,6 +17,7 @@
 const (
 	NetworkEthereumSource NetworkSource = "ethereum"
 	NetworkArweaveSource  NetworkSource = "arweave"
+	NetworkFarcasterSource NetworkSource = "farcaster"
 )
 
 func (n Network) Source() NetworkSource {
@@ -31,6 +26,8 @@
 		return NetworkEthereumSource
 	case NetworkArweave:
 		return NetworkArweaveSource
+	case NetworkFarcaster:
+		return NetworkFarcasterSource
 	default:
 		return ""
 	}
@@ -41,5 +38,4 @@
 
 const (
 	EthereumChainIDMainnet EthereumChainID = 1 // ethereum
->>>>>>> b70e81b6
 )