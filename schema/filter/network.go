package filter

import "github.com/labstack/echo/v4"

//go:generate go run --mod=mod github.com/dmarkham/enumer@v1.5.9 --values --type=Network --linecomment --output network_string.go --json --yaml --sql
type Network uint64

const (
	NetworkUnknown   Network = iota // unknown
	NetworkEthereum                 // ethereum
<<<<<<< HEAD
	NetworkPolygon                  // polygon
=======
	NetworkOptimism                 // optimism
>>>>>>> c5bb5982
	NetworkRSS                      // rss
	NetworkArweave                  // arweave
	NetworkFarcaster                // farcaster
)

var _ echo.BindUnmarshaler = (*Network)(nil)

func (n *Network) UnmarshalParam(param string) error {
	network, err := NetworkString(param)
	if err != nil {
		return err
	}

	*n = network

	return nil
}

type NetworkSource string

const (
	NetworkEthereumSource  NetworkSource = "ethereum"
	NetworkArweaveSource   NetworkSource = "arweave"
	NetworkFarcasterSource NetworkSource = "farcaster"
)

func (n Network) Source() NetworkSource {
	switch n {
	case NetworkEthereum, NetworkPolygon:
		return NetworkEthereumSource
	case NetworkArweave:
		return NetworkArweaveSource
	case NetworkFarcaster:
		return NetworkFarcasterSource
	default:
		return ""
	}
}

//go:generate go run --mod=mod github.com/dmarkham/enumer@v1.5.9 --values --type=EthereumChainID --linecomment --output ethereum_chain_string.go --json --yaml --sql
type EthereumChainID uint64

const (
<<<<<<< HEAD
	EthereumChainIDMainnet EthereumChainID = 1   // ethereum
	EthereumChainIDPolygon EthereumChainID = 137 // polygon
)
=======
	EthereumChainIDMainnet  EthereumChainID = 1 // ethereum
	EthereumChainIDOptimism EthereumChainID = 10
)

func IsOptimismSuperchain(chainID uint64) bool {
	switch chainID {
	case uint64(EthereumChainIDOptimism):
		return true
	default:
		return false
	}
}
>>>>>>> c5bb5982
<|MERGE_RESOLUTION|>--- conflicted
+++ resolved
@@ -8,11 +8,8 @@
 const (
 	NetworkUnknown   Network = iota // unknown
 	NetworkEthereum                 // ethereum
-<<<<<<< HEAD
+	NetworkOptimism                 // optimism
 	NetworkPolygon                  // polygon
-=======
-	NetworkOptimism                 // optimism
->>>>>>> c5bb5982
 	NetworkRSS                      // rss
 	NetworkArweave                  // arweave
 	NetworkFarcaster                // farcaster
@@ -56,13 +53,9 @@
 type EthereumChainID uint64
 
 const (
-<<<<<<< HEAD
-	EthereumChainIDMainnet EthereumChainID = 1   // ethereum
+	EthereumChainIDMainnet  EthereumChainID = 1 // ethereum
+	EthereumChainIDOptimism EthereumChainID = 10 // optimism
 	EthereumChainIDPolygon EthereumChainID = 137 // polygon
-)
-=======
-	EthereumChainIDMainnet  EthereumChainID = 1 // ethereum
-	EthereumChainIDOptimism EthereumChainID = 10
 )
 
 func IsOptimismSuperchain(chainID uint64) bool {
@@ -72,5 +65,4 @@
 	default:
 		return false
 	}
-}
->>>>>>> c5bb5982
+}