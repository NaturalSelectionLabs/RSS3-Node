package decentralized

import "github.com/labstack/echo/v4"

//go:generate go run --mod=mod github.com/dmarkham/enumer@v1.5.9 --values --type=Platform --linecomment --output platform_string.go --json --yaml --sql
type Platform uint64

const (
	PlatformUnknown    Platform = iota // Unknown
	Platform1Inch                      // 1inch
	PlatformAAVE                       // AAVE
	PlatformAavegotchi                 // Aavegotchi
<<<<<<< HEAD
	PlatformCow                        // Cow
=======
	PlatformArbitrum                   // Arbitrum
>>>>>>> ab4991b9
	PlatformBendDAO                    // BendDAO
	PlatformCrossbell                  // Crossbell
	PlatformCurve                      // Curve
	PlatformENS                        // ENS
	PlatformFarcaster                  // Farcaster
	PlatformHighlight                  // Highlight
	PlatformIQWiki                     // IQWiki
	PlatformKiwiStand                  // KiwiStand
	PlatformLens                       // Lens
	PlatformLido                       // Lido
	PlatformLooksRare                  // LooksRare
	PlatformMatters                    // Matters
	PlatformMirror                     // Mirror
	PlatformOpenSea                    // OpenSea
	PlatformOptimism                   // Optimism
	PlatformParagraph                  // Paragraph
	PlatformRSS3                       // RSS3
	PlatformSAVM                       // SAVM
	PlatformStargate                   // Stargate
	PlatformUniswap                    // Uniswap
	PlatformVSL                        // VSL
)

var _ echo.BindUnmarshaler = (*Platform)(nil)

func (p *Platform) UnmarshalParam(param string) error {
	platform, err := PlatformString(param)
	if err != nil {
		return err
	}

	*p = platform

	return nil
}

// ToPlatformMap is a map of worker to platform
var ToPlatformMap = map[Worker]Platform{
	Aave:       PlatformAAVE,
	Aavegotchi: PlatformAavegotchi,
<<<<<<< HEAD
	Cow:        PlatformCow,
=======
	Arbitrum:   PlatformArbitrum,
>>>>>>> ab4991b9
	BendDAO:    PlatformBendDAO,
	Crossbell:  PlatformCrossbell,
	Curve:      PlatformCurve,
	ENS:        PlatformENS,
	Highlight:  PlatformHighlight,
	IQWiki:     PlatformIQWiki,
	KiwiStand:  PlatformKiwiStand,
	Lens:       PlatformLens,
	Lido:       PlatformLido,
	Looksrare:  PlatformLooksRare,
	Matters:    PlatformMatters,
	Mirror:     PlatformMirror,
	Momoka:     PlatformLens,
	Oneinch:    Platform1Inch,
	OpenSea:    PlatformOpenSea,
	Optimism:   PlatformOptimism,
	Paragraph:  PlatformParagraph,
	RSS3:       PlatformRSS3,
	SAVM:       PlatformSAVM,
	Stargate:   PlatformStargate,
	Uniswap:    PlatformUniswap,
	VSL:        PlatformVSL,
}<|MERGE_RESOLUTION|>--- conflicted
+++ resolved
@@ -10,11 +10,8 @@
 	Platform1Inch                      // 1inch
 	PlatformAAVE                       // AAVE
 	PlatformAavegotchi                 // Aavegotchi
-<<<<<<< HEAD
 	PlatformCow                        // Cow
-=======
 	PlatformArbitrum                   // Arbitrum
->>>>>>> ab4991b9
 	PlatformBendDAO                    // BendDAO
 	PlatformCrossbell                  // Crossbell
 	PlatformCurve                      // Curve
@@ -55,11 +52,8 @@
 var ToPlatformMap = map[Worker]Platform{
 	Aave:       PlatformAAVE,
 	Aavegotchi: PlatformAavegotchi,
-<<<<<<< HEAD
 	Cow:        PlatformCow,
-=======
 	Arbitrum:   PlatformArbitrum,
->>>>>>> ab4991b9
 	BendDAO:    PlatformBendDAO,
 	Crossbell:  PlatformCrossbell,
 	Curve:      PlatformCurve,
