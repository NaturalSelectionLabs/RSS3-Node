--- conflicted
+++ resolved
@@ -10,13 +10,10 @@
 	Platform1Inch                      // 1inch
 	PlatformAAVE                       // AAVE
 	PlatformAavegotchi                 // Aavegotchi
-<<<<<<< HEAD
 	PlatformBase                       // Base
-=======
 	PlatformCow                        // Cow
 	PlatformArbitrum                   // Arbitrum
 	PlatformBendDAO                    // BendDAO
->>>>>>> ad06163a
 	PlatformCrossbell                  // Crossbell
 	PlatformCurve                      // Curve
 	PlatformENS                        // ENS
