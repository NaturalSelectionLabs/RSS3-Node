package decentralized

import "github.com/labstack/echo/v4"

//go:generate go run --mod=mod github.com/dmarkham/enumer@v1.5.9 --values --type=Platform --linecomment --output platform_string.go --json --yaml --sql
type Platform uint64

const (
	PlatformUnknown    Platform = iota // Unknown
	Platform1Inch                      // 1inch
	PlatformAAVE                       // AAVE
	PlatformAavegotchi                 // Aavegotchi
	PlatformArbitrum                   // Arbitrum
	PlatformBase                       // Base
	PlatformBendDAO                    // BendDAO
	PlatformCow                        // Cow
	PlatformCrossbell                  // Crossbell
	PlatformCurve                      // Curve
	PlatformENS                        // ENS
	PlatformFarcaster                  // Farcaster
	PlatformHighlight                  // Highlight
	PlatformIQWiki                     // IQWiki
	PlatformKiwiStand                  // KiwiStand
	PlatformLens                       // Lens
	PlatformLido                       // Lido
<<<<<<< HEAD
	PlatformLiNEAR                     // LiNEAR
=======
	PlatformLinea                      // Linear
>>>>>>> bc979a40
	PlatformLooksRare                  // LooksRare
	PlatformMatters                    // Matters
	PlatformMirror                     // Mirror
	PlatformNouns                      // Nouns
	PlatformOpenSea                    // OpenSea
	PlatformOptimism                   // Optimism
	PlatformParagraph                  // Paragraph
	PlatformParaswap                   // Paraswap
	PlatformRSS3                       // RSS3
	PlatformSAVM                       // SAVM
	PlatformStargate                   // Stargate
	PlatformUniswap                    // Uniswap
	PlatformVSL                        // VSL
)

var _ echo.BindUnmarshaler = (*Platform)(nil)

func (p *Platform) UnmarshalParam(param string) error {
	platform, err := PlatformString(param)
	if err != nil {
		return err
	}

	*p = platform

	return nil
}

// ToPlatformMap is a map of worker to platform
var ToPlatformMap = map[Worker]Platform{
	Aave:       PlatformAAVE,
	Aavegotchi: PlatformAavegotchi,
	Arbitrum:   PlatformArbitrum,
	BendDAO:    PlatformBendDAO,
	Cow:        PlatformCow,
	Crossbell:  PlatformCrossbell,
	Curve:      PlatformCurve,
	ENS:        PlatformENS,
	Highlight:  PlatformHighlight,
	IQWiki:     PlatformIQWiki,
	KiwiStand:  PlatformKiwiStand,
	Lens:       PlatformLens,
	Lido:       PlatformLido,
	Looksrare:  PlatformLooksRare,
	Matters:    PlatformMatters,
	Mirror:     PlatformMirror,
	Momoka:     PlatformLens,
	Nouns:      PlatformNouns,
	Oneinch:    Platform1Inch,
	OpenSea:    PlatformOpenSea,
	Optimism:   PlatformOptimism,
	Paragraph:  PlatformParagraph,
	Paraswap:   PlatformParaswap,
	RSS3:       PlatformRSS3,
	SAVM:       PlatformSAVM,
	Stargate:   PlatformStargate,
	Uniswap:    PlatformUniswap,
	VSL:        PlatformVSL,
}<|MERGE_RESOLUTION|>--- conflicted
+++ resolved
@@ -23,11 +23,8 @@
 	PlatformKiwiStand                  // KiwiStand
 	PlatformLens                       // Lens
 	PlatformLido                       // Lido
-<<<<<<< HEAD
+	PlatformLinea                      // Linear
 	PlatformLiNEAR                     // LiNEAR
-=======
-	PlatformLinea                      // Linear
->>>>>>> bc979a40
 	PlatformLooksRare                  // LooksRare
 	PlatformMatters                    // Matters
 	PlatformMirror                     // Mirror
