--- conflicted
+++ resolved
@@ -24,11 +24,8 @@
 	KiwiStand                    // kiwistand
 	Lens                         // lens
 	Lido                         // lido
-<<<<<<< HEAD
+	Linea                        // linea
 	LiNEAR                       // linear
-=======
-	Linea                        // linea
->>>>>>> bc979a40
 	Looksrare                    // looksrare
 	Matters                      // matters
 	Mirror                       // mirror
