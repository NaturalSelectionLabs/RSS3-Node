package decentralized

import (
	"github.com/labstack/echo/v4"
	"github.com/rss3-network/protocol-go/schema/tag"
)

//go:generate go run --mod=mod github.com/dmarkham/enumer@v1.5.9 --values --type=Worker --linecomment --output worker_string.go --json --yaml --sql
type Worker int

const (
	Aave       Worker = iota + 1 // aave
	Aavegotchi                   // aavegotchi
	Core                         // core
	Cow                          // cow
	Crossbell                    // crossbell
	Curve                        // curve
	ENS                          // ens
	Highlight                    // highlight
	IQWiki                       // iqwiki
	KiwiStand                    // kiwistand
	Lens                         // lens
	Lido                         // lido
	Looksrare                    // looksrare
	Matters                      // matters
	Mirror                       // mirror
	Momoka                       // momoka
	Oneinch                      // 1inch
	OpenSea                      // opensea
	Optimism                     // optimism
	Paragraph                    // paragraph
	RSS3                         // rss3
	SAVM                         // savm
	Stargate                     // stargate
	Uniswap                      // uniswap
	VSL                          // vsl
)

func (w Worker) Component() string {
	return "decentralized"
}

func (w Worker) Name() string {
	return w.String()
}

var _ echo.BindUnmarshaler = (*Worker)(nil)

func (w *Worker) UnmarshalParam(param string) error {
	worker, err := WorkerString(param)
	if err != nil {
		return err
	}

	*w = worker

	return nil
}

func GetValueByWorkerStr(workerStr string) Worker {
	return _WorkerNameToValueMap[workerStr]
}

// ToTagsMap is a map of worker to tags
var ToTagsMap = map[Worker][]tag.Tag{
	Aave:       {tag.Exchange},
	Aavegotchi: {tag.Metaverse},
	Core:       {tag.Collectible, tag.Transaction},
	Cow:        {tag.Exchange},
	Crossbell:  {tag.Social},
	Curve:      {tag.Exchange, tag.Transaction},
	ENS:        {tag.Social, tag.Collectible},
	Highlight:  {tag.Collectible, tag.Transaction},
	IQWiki:     {tag.Social},
	KiwiStand:  {tag.Collectible, tag.Transaction, tag.Social},
	Lens:       {tag.Social},
	Lido:       {tag.Exchange, tag.Transaction, tag.Collectible},
	Looksrare:  {tag.Collectible},
	Matters:    {tag.Social},
	Mirror:     {tag.Social},
	Momoka:     {tag.Social},
	Oneinch:    {tag.Exchange},
	OpenSea:    {tag.Collectible},
	Optimism:   {tag.Transaction},
	Paragraph:  {tag.Social},
	RSS3:       {tag.Exchange, tag.Collectible},
	SAVM:       {tag.Transaction},
	Stargate:   {tag.Transaction},
	Uniswap:    {tag.Exchange, tag.Transaction},
	VSL:        {tag.Transaction},
}

var ToIconURLMap = map[Worker]string{
	Aave:       "https://unpkg.com/@rss3/web3-icons-svg@latest/icons/aave.svg",
	Aavegotchi: "https://unpkg.com/@rss3/web3-icons-svg@latest/icons/aavegotchi.svg",
	Core:       "",
<<<<<<< HEAD
	Cow:        "",
	Crossbell:  "https://unpkg.com/@rss3/web3-icons-svg@latest/icons/crossbell.svg",
=======
	Crossbell:  "https://unpkg.com/@rss3/web3-icons-svg@latest/icons/crossbell-alt.svg",
>>>>>>> 3d4eb5d2
	Curve:      "https://unpkg.com/@rss3/web3-icons-svg@latest/icons/curve.svg",
	ENS:        "https://unpkg.com/@rss3/web3-icons-svg@latest/icons/ens.svg",
	Highlight:  "https://unpkg.com/@rss3/web3-icons-svg@latest/icons/highlight.svg",
	IQWiki:     "https://unpkg.com/@rss3/web3-icons-svg@latest/icons/iqwiki.svg",
	KiwiStand:  "https://storage.googleapis.com/rss3-icon/kiwistand.png",
	Lens:       "https://unpkg.com/@rss3/web3-icons-svg@latest/icons/lens.svg",
	Lido:       "https://unpkg.com/@rss3/web3-icons-svg@latest/icons/lido.svg",
	Looksrare:  "https://unpkg.com/@rss3/web3-icons-svg@latest/icons/looks-rare.svg",
	Matters:    "https://storage.googleapis.com/rss3-icon/matters.jpg",
	Mirror:     "https://unpkg.com/@rss3/web3-icons-svg@latest/icons/mirror.svg",
	Momoka:     "https://storage.googleapis.com/rss3-icon/momoka.png",
	Oneinch:    "https://unpkg.com/@rss3/web3-icons-svg@latest/icons/1inch.svg",
	OpenSea:    "https://unpkg.com/@rss3/web3-icons-svg@latest/icons/opensea.svg",
	Optimism:   "https://unpkg.com/@rss3/web3-icons-svg@latest/icons/optimism.svg",
	Paragraph:  "https://storage.googleapis.com/rss3-icon/paragraph.png",
	RSS3:       "https://unpkg.com/@rss3/web3-icons-svg@latest/icons/rss3.svg",
	SAVM:       "",
	Stargate:   "https://unpkg.com/@rss3/web3-icons-svg@latest/icons/stargate.svg",
	Uniswap:    "https://unpkg.com/@rss3/web3-icons-svg@latest/icons/uniswap.svg",
	VSL:        "https://unpkg.com/@rss3/web3-icons-svg@latest/icons/rss3-vsl.svg",
}<|MERGE_RESOLUTION|>--- conflicted
+++ resolved
@@ -94,12 +94,8 @@
 	Aave:       "https://unpkg.com/@rss3/web3-icons-svg@latest/icons/aave.svg",
 	Aavegotchi: "https://unpkg.com/@rss3/web3-icons-svg@latest/icons/aavegotchi.svg",
 	Core:       "",
-<<<<<<< HEAD
 	Cow:        "",
-	Crossbell:  "https://unpkg.com/@rss3/web3-icons-svg@latest/icons/crossbell.svg",
-=======
 	Crossbell:  "https://unpkg.com/@rss3/web3-icons-svg@latest/icons/crossbell-alt.svg",
->>>>>>> 3d4eb5d2
 	Curve:      "https://unpkg.com/@rss3/web3-icons-svg@latest/icons/curve.svg",
 	ENS:        "https://unpkg.com/@rss3/web3-icons-svg@latest/icons/ens.svg",
 	Highlight:  "https://unpkg.com/@rss3/web3-icons-svg@latest/icons/highlight.svg",
