package decentralized

import (
	"github.com/labstack/echo/v4"
	"github.com/rss3-network/protocol-go/schema/tag"
)

//go:generate go run --mod=mod github.com/dmarkham/enumer@v1.5.9 --values --type=Worker --linecomment --output worker_string.go --json --yaml --sql
type Worker int

const (
	Aave       Worker = iota + 1 // aave
	Aavegotchi                   // aavegotchi
<<<<<<< HEAD
	Arbitrum                     // arbitrum
=======
	BendDAO                      // benddao
>>>>>>> 21fc43cb
	Core                         // core
	Crossbell                    // crossbell
	Curve                        // curve
	ENS                          // ens
	Highlight                    // highlight
	IQWiki                       // iqwiki
	KiwiStand                    // kiwistand
	Lens                         // lens
	Lido                         // lido
	Looksrare                    // looksrare
	Matters                      // matters
	Mirror                       // mirror
	Momoka                       // momoka
	Oneinch                      // 1inch
	OpenSea                      // opensea
	Optimism                     // optimism
	Paragraph                    // paragraph
	RSS3                         // rss3
	SAVM                         // savm
	Stargate                     // stargate
	Uniswap                      // uniswap
	VSL                          // vsl
)

func (w Worker) Component() string {
	return "decentralized"
}

func (w Worker) Name() string {
	return w.String()
}

var _ echo.BindUnmarshaler = (*Worker)(nil)

func (w *Worker) UnmarshalParam(param string) error {
	worker, err := WorkerString(param)
	if err != nil {
		return err
	}

	*w = worker

	return nil
}

func GetValueByWorkerStr(workerStr string) Worker {
	return _WorkerNameToValueMap[workerStr]
}

// ToTagsMap is a map of worker to tags
var ToTagsMap = map[Worker][]tag.Tag{
	Aave:       {tag.Exchange},
	Aavegotchi: {tag.Metaverse},
	Arbitrum:   {tag.Transaction},
	Core:       {tag.Collectible, tag.Transaction},
	Crossbell:  {tag.Social},
	Curve:      {tag.Exchange, tag.Transaction},
	ENS:        {tag.Social, tag.Collectible},
	Highlight:  {tag.Collectible, tag.Transaction},
	IQWiki:     {tag.Social},
	KiwiStand:  {tag.Collectible, tag.Transaction, tag.Social},
	Lens:       {tag.Social},
	Lido:       {tag.Exchange, tag.Transaction, tag.Collectible},
	Looksrare:  {tag.Collectible},
	Matters:    {tag.Social},
	Mirror:     {tag.Social},
	Momoka:     {tag.Social},
	Oneinch:    {tag.Exchange},
	OpenSea:    {tag.Collectible},
	Optimism:   {tag.Transaction},
	Paragraph:  {tag.Social},
	RSS3:       {tag.Exchange, tag.Collectible},
	SAVM:       {tag.Transaction},
	Stargate:   {tag.Transaction},
	Uniswap:    {tag.Exchange, tag.Transaction},
	VSL:        {tag.Transaction},
}

var ToIconURLMap = map[Worker]string{
	Aave:       "https://unpkg.com/@rss3/web3-icons-svg@latest/icons/aave.svg",
	Aavegotchi: "https://unpkg.com/@rss3/web3-icons-svg@latest/icons/aavegotchi.svg",
	Core:       "",
	Crossbell:  "https://unpkg.com/@rss3/web3-icons-svg@latest/icons/crossbell.svg",
	Curve:      "https://unpkg.com/@rss3/web3-icons-svg@latest/icons/curve.svg",
	ENS:        "https://unpkg.com/@rss3/web3-icons-svg@latest/icons/ens.svg",
	Highlight:  "https://unpkg.com/@rss3/web3-icons-svg@latest/icons/highlight.svg",
	IQWiki:     "https://unpkg.com/@rss3/web3-icons-svg@latest/icons/iqwiki.svg",
	KiwiStand:  "https://storage.googleapis.com/rss3-icon/kiwistand.png",
	Lens:       "https://unpkg.com/@rss3/web3-icons-svg@latest/icons/lens.svg",
	Lido:       "https://unpkg.com/@rss3/web3-icons-svg@latest/icons/lido.svg",
	Looksrare:  "https://unpkg.com/@rss3/web3-icons-svg@latest/icons/looks-rare.svg",
	Matters:    "https://storage.googleapis.com/rss3-icon/matters.jpg",
	Mirror:     "https://unpkg.com/@rss3/web3-icons-svg@latest/icons/mirror.svg",
	Momoka:     "https://storage.googleapis.com/rss3-icon/momoka.png",
	Oneinch:    "https://unpkg.com/@rss3/web3-icons-svg@latest/icons/1inch.svg",
	OpenSea:    "https://unpkg.com/@rss3/web3-icons-svg@latest/icons/opensea.svg",
	Optimism:   "https://unpkg.com/@rss3/web3-icons-svg@latest/icons/optimism.svg",
	Paragraph:  "https://storage.googleapis.com/rss3-icon/paragraph.png",
	RSS3:       "https://unpkg.com/@rss3/web3-icons-svg@latest/icons/rss3.svg",
	SAVM:       "",
	Stargate:   "https://unpkg.com/@rss3/web3-icons-svg@latest/icons/stargate.svg",
	Uniswap:    "https://unpkg.com/@rss3/web3-icons-svg@latest/icons/uniswap.svg",
	VSL:        "https://unpkg.com/@rss3/web3-icons-svg@latest/icons/rss3-vsl.svg",
}<|MERGE_RESOLUTION|>--- conflicted
+++ resolved
@@ -11,11 +11,8 @@
 const (
 	Aave       Worker = iota + 1 // aave
 	Aavegotchi                   // aavegotchi
-<<<<<<< HEAD
 	Arbitrum                     // arbitrum
-=======
 	BendDAO                      // benddao
->>>>>>> 21fc43cb
 	Core                         // core
 	Crossbell                    // crossbell
 	Curve                        // curve
