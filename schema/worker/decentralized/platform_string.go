--- conflicted
+++ resolved
@@ -9,19 +9,11 @@
 	"strings"
 )
 
-<<<<<<< HEAD
-const _PlatformName = "Unknown1inchAAVEAavegotchiCrossbellCurveENSFarcasterHighlightIQWikiKiwiStandLensLidoLinearLooksRareMattersMirrorOpenSeaOptimismParagraphRSS3SAVMStargateUniswapVSL"
-
-var _PlatformIndex = [...]uint8{0, 7, 12, 16, 26, 35, 40, 43, 52, 61, 67, 76, 80, 84, 90, 99, 106, 112, 119, 127, 136, 140, 144, 152, 159, 162}
-
-const _PlatformLowerName = "unknown1inchaaveaavegotchicrossbellcurveensfarcasterhighlightiqwikikiwistandlenslidolinearlooksraremattersmirroropenseaoptimismparagraphrss3savmstargateuniswapvsl"
-=======
 const _PlatformName = "Unknown1inchAAVEAavegotchiCowArbitrumBendDAOCrossbellCurveENSFarcasterHighlightIQWikiKiwiStandLensLidoLooksRareMattersMirrorNounsOpenSeaOptimismParagraphParaswapRSS3SAVMStargateUniswapVSL"
 
 var _PlatformIndex = [...]uint8{0, 7, 12, 16, 26, 29, 37, 44, 53, 58, 61, 70, 79, 85, 94, 98, 102, 111, 118, 124, 129, 136, 144, 153, 161, 165, 169, 177, 184, 187}
 
 const _PlatformLowerName = "unknown1inchaaveaavegotchicowarbitrumbenddaocrossbellcurveensfarcasterhighlightiqwikikiwistandlenslidolooksraremattersmirrornounsopenseaoptimismparagraphparaswaprss3savmstargateuniswapvsl"
->>>>>>> 9c5fb75b
 
 func (i Platform) String() string {
 	if i >= Platform(len(_PlatformIndex)-1) {
@@ -42,32 +34,6 @@
 	_ = x[Platform1Inch-(1)]
 	_ = x[PlatformAAVE-(2)]
 	_ = x[PlatformAavegotchi-(3)]
-<<<<<<< HEAD
-	_ = x[PlatformCrossbell-(4)]
-	_ = x[PlatformCurve-(5)]
-	_ = x[PlatformENS-(6)]
-	_ = x[PlatformFarcaster-(7)]
-	_ = x[PlatformHighlight-(8)]
-	_ = x[PlatformIQWiki-(9)]
-	_ = x[PlatformKiwiStand-(10)]
-	_ = x[PlatformLens-(11)]
-	_ = x[PlatformLido-(12)]
-	_ = x[PlatformLinea-(13)]
-	_ = x[PlatformLooksRare-(14)]
-	_ = x[PlatformMatters-(15)]
-	_ = x[PlatformMirror-(16)]
-	_ = x[PlatformOpenSea-(17)]
-	_ = x[PlatformOptimism-(18)]
-	_ = x[PlatformParagraph-(19)]
-	_ = x[PlatformRSS3-(20)]
-	_ = x[PlatformSAVM-(21)]
-	_ = x[PlatformStargate-(22)]
-	_ = x[PlatformUniswap-(23)]
-	_ = x[PlatformVSL-(24)]
-}
-
-var _PlatformValues = []Platform{PlatformUnknown, Platform1Inch, PlatformAAVE, PlatformAavegotchi, PlatformCrossbell, PlatformCurve, PlatformENS, PlatformFarcaster, PlatformHighlight, PlatformIQWiki, PlatformKiwiStand, PlatformLens, PlatformLido, PlatformLinea, PlatformLooksRare, PlatformMatters, PlatformMirror, PlatformOpenSea, PlatformOptimism, PlatformParagraph, PlatformRSS3, PlatformSAVM, PlatformStargate, PlatformUniswap, PlatformVSL}
-=======
 	_ = x[PlatformCow-(4)]
 	_ = x[PlatformArbitrum-(5)]
 	_ = x[PlatformBendDAO-(6)]
@@ -96,7 +62,6 @@
 }
 
 var _PlatformValues = []Platform{PlatformUnknown, Platform1Inch, PlatformAAVE, PlatformAavegotchi, PlatformCow, PlatformArbitrum, PlatformBendDAO, PlatformCrossbell, PlatformCurve, PlatformENS, PlatformFarcaster, PlatformHighlight, PlatformIQWiki, PlatformKiwiStand, PlatformLens, PlatformLido, PlatformLooksRare, PlatformMatters, PlatformMirror, PlatformNouns, PlatformOpenSea, PlatformOptimism, PlatformParagraph, PlatformParaswap, PlatformRSS3, PlatformSAVM, PlatformStargate, PlatformUniswap, PlatformVSL}
->>>>>>> 9c5fb75b
 
 var _PlatformNameToValueMap = map[string]Platform{
 	_PlatformName[0:7]:          PlatformUnknown,
@@ -107,50 +72,6 @@
 	_PlatformLowerName[12:16]:   PlatformAAVE,
 	_PlatformName[16:26]:        PlatformAavegotchi,
 	_PlatformLowerName[16:26]:   PlatformAavegotchi,
-<<<<<<< HEAD
-	_PlatformName[26:35]:        PlatformCrossbell,
-	_PlatformLowerName[26:35]:   PlatformCrossbell,
-	_PlatformName[35:40]:        PlatformCurve,
-	_PlatformLowerName[35:40]:   PlatformCurve,
-	_PlatformName[40:43]:        PlatformENS,
-	_PlatformLowerName[40:43]:   PlatformENS,
-	_PlatformName[43:52]:        PlatformFarcaster,
-	_PlatformLowerName[43:52]:   PlatformFarcaster,
-	_PlatformName[52:61]:        PlatformHighlight,
-	_PlatformLowerName[52:61]:   PlatformHighlight,
-	_PlatformName[61:67]:        PlatformIQWiki,
-	_PlatformLowerName[61:67]:   PlatformIQWiki,
-	_PlatformName[67:76]:        PlatformKiwiStand,
-	_PlatformLowerName[67:76]:   PlatformKiwiStand,
-	_PlatformName[76:80]:        PlatformLens,
-	_PlatformLowerName[76:80]:   PlatformLens,
-	_PlatformName[80:84]:        PlatformLido,
-	_PlatformLowerName[80:84]:   PlatformLido,
-	_PlatformName[84:90]:        PlatformLinea,
-	_PlatformLowerName[84:90]:   PlatformLinea,
-	_PlatformName[90:99]:        PlatformLooksRare,
-	_PlatformLowerName[90:99]:   PlatformLooksRare,
-	_PlatformName[99:106]:       PlatformMatters,
-	_PlatformLowerName[99:106]:  PlatformMatters,
-	_PlatformName[106:112]:      PlatformMirror,
-	_PlatformLowerName[106:112]: PlatformMirror,
-	_PlatformName[112:119]:      PlatformOpenSea,
-	_PlatformLowerName[112:119]: PlatformOpenSea,
-	_PlatformName[119:127]:      PlatformOptimism,
-	_PlatformLowerName[119:127]: PlatformOptimism,
-	_PlatformName[127:136]:      PlatformParagraph,
-	_PlatformLowerName[127:136]: PlatformParagraph,
-	_PlatformName[136:140]:      PlatformRSS3,
-	_PlatformLowerName[136:140]: PlatformRSS3,
-	_PlatformName[140:144]:      PlatformSAVM,
-	_PlatformLowerName[140:144]: PlatformSAVM,
-	_PlatformName[144:152]:      PlatformStargate,
-	_PlatformLowerName[144:152]: PlatformStargate,
-	_PlatformName[152:159]:      PlatformUniswap,
-	_PlatformLowerName[152:159]: PlatformUniswap,
-	_PlatformName[159:162]:      PlatformVSL,
-	_PlatformLowerName[159:162]: PlatformVSL,
-=======
 	_PlatformName[26:29]:        PlatformCow,
 	_PlatformLowerName[26:29]:   PlatformCow,
 	_PlatformName[29:37]:        PlatformArbitrum,
@@ -201,7 +122,6 @@
 	_PlatformLowerName[177:184]: PlatformUniswap,
 	_PlatformName[184:187]:      PlatformVSL,
 	_PlatformLowerName[184:187]: PlatformVSL,
->>>>>>> 9c5fb75b
 }
 
 var _PlatformNames = []string{
@@ -209,29 +129,6 @@
 	_PlatformName[7:12],
 	_PlatformName[12:16],
 	_PlatformName[16:26],
-<<<<<<< HEAD
-	_PlatformName[26:35],
-	_PlatformName[35:40],
-	_PlatformName[40:43],
-	_PlatformName[43:52],
-	_PlatformName[52:61],
-	_PlatformName[61:67],
-	_PlatformName[67:76],
-	_PlatformName[76:80],
-	_PlatformName[80:84],
-	_PlatformName[84:90],
-	_PlatformName[90:99],
-	_PlatformName[99:106],
-	_PlatformName[106:112],
-	_PlatformName[112:119],
-	_PlatformName[119:127],
-	_PlatformName[127:136],
-	_PlatformName[136:140],
-	_PlatformName[140:144],
-	_PlatformName[144:152],
-	_PlatformName[152:159],
-	_PlatformName[159:162],
-=======
 	_PlatformName[26:29],
 	_PlatformName[29:37],
 	_PlatformName[37:44],
@@ -257,7 +154,6 @@
 	_PlatformName[169:177],
 	_PlatformName[177:184],
 	_PlatformName[184:187],
->>>>>>> 9c5fb75b
 }
 
 // PlatformString retrieves an enum value from the enum constants string name.
