--- conflicted
+++ resolved
@@ -41,20 +41,7 @@
 
 // GetTransactionData fetches the transaction data of the given id from arweave network.
 func (c *client) GetTransactionData(ctx context.Context, id string) (io.ReadCloser, error) {
-<<<<<<< HEAD
-	data, err := c.queryArweaveByRoute(ctx, id)
-	if err != nil {
-		return nil, fmt.Errorf("query arweave by route: %w", err)
-	}
-
-	// close the response body when the function returns.
-	// TODO data close issue
-	//defer lo.Try(data.Close)
-
-	return data, nil
-=======
 	return c.queryArweaveByRoute(ctx, id)
->>>>>>> 222ce5bf
 }
 
 // GetBlockHeight returns the current block height of the arweave network.
