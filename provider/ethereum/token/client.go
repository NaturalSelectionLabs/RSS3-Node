package token

import (
	"context"
	"fmt"
	"math/big"

	"github.com/ethereum/go-ethereum/common"
	"github.com/naturalselectionlabs/rss3-node/provider/ethereum"
	"github.com/naturalselectionlabs/rss3-node/provider/ethereum/contract"
	"github.com/naturalselectionlabs/rss3-node/provider/ethereum/contract/erc1155"
	"github.com/naturalselectionlabs/rss3-node/provider/ethereum/contract/erc20"
	"github.com/naturalselectionlabs/rss3-node/provider/ethereum/contract/erc721"
	"github.com/naturalselectionlabs/rss3-node/provider/ethereum/contract/multicall3"
	"github.com/naturalselectionlabs/rss3-node/schema/filter"
	"github.com/naturalselectionlabs/rss3-node/schema/metadata"
	"github.com/samber/lo"
	"github.com/shopspring/decimal"
)

// LookupFunc is a function to look up token metadata.
type LookupFunc = func(ctx context.Context, chainID uint64, address *common.Address, id, blockNumber *big.Int) (*metadata.Token, error)

// Client is a client to look up token metadata.
type Client interface {
	Lookup(ctx context.Context, chainID uint64, address *common.Address, id, blockNumber *big.Int) (*metadata.Token, error)
}

// nativeTokenMap is a map of native token metadata.
var nativeTokenMap = map[uint64]metadata.Token{
	uint64(filter.EthereumChainIDMainnet): {
		Name:     "Ethereum",
		Symbol:   "ETH",
		Decimals: 18,
	},
	uint64(filter.EthereumChainIDOptimism): {
		Name:     "Ethereum",
		Symbol:   "ETH",
		Decimals: 18,
	},
	uint64(filter.EthereumChainIDPolygon): {
		Name:     "Ethereum",
		Symbol:   "ETH",
		Decimals: 18,
	},
	uint64(filter.EthereumChainIDBase): {
		Name:     "Ethereum",
		Symbol:   "ETH",
		Decimals: 18,
	},
<<<<<<< HEAD
	uint64(filter.EthereumChainIDArbitrum): {
		Name:     "Ethereum",
		Symbol:   "ETH",
		Decimals: 18,
	},
	uint64(filter.EthereumChainIDFantom): {
		Name:     "Ethereum",
		Symbol:   "ETH",
=======
	uint64(filter.EthereumChainIDCrossbell): {
		Name:     "CSB",
		Symbol:   "CSB",
>>>>>>> 36b2b767
		Decimals: 18,
	},
}

var _ Client = (*client)(nil)

// client is a client to look up token metadata.
type client struct {
	ethereumClient     ethereum.Client
	unexpectedTokenMap map[uint64]map[common.Address]LookupFunc
}

// Lookup looks up token metadata, it supports ERC-20, ERC-721, ERC-1155 and native token.
func (c *client) Lookup(ctx context.Context, chainID uint64, address *common.Address, id, blockNumber *big.Int) (*metadata.Token, error) {
	// Lookup unexpected token
	if address != nil {
		if lookupMap, exists := c.unexpectedTokenMap[chainID]; exists {
			if lookup, exists := lookupMap[*address]; exists {
				return lookup(ctx, chainID, address, id, blockNumber)
			}
		}
	}

	switch {
	case address != nil && id == nil: // ERC-20 token
		return c.lookupERC20(ctx, chainID, *address, blockNumber)
	case address != nil && id != nil: // ERC-721 and ERC-1155 token
		return c.lookupNFT(ctx, chainID, *address, id, blockNumber)
	default: // Native token
		return c.lookupNative(ctx, chainID, address, id, blockNumber)
	}
}

// lookupERC20 looks up ERC-20 token metadata.
func (c *client) lookupERC20(ctx context.Context, chainID uint64, address common.Address, blockNumber *big.Int) (*metadata.Token, error) {
	tokenMetadata, err := c.lookupERC20ByRPC(ctx, chainID, address, blockNumber)
	if err != nil {
		return nil, fmt.Errorf("lookup ERC20 by rpc: %w", err)
	}

	// Fallback NFT approval transactions
	standard, err := contract.DetectNFTStandard(ctx, chainID, address, blockNumber, c.ethereumClient)
	if err == nil && standard != contract.StandardUnknown {
		tokenMetadata.Standard = standard
	}

	return tokenMetadata, nil
}

// lookupERC20ByRPC looks up ERC-20 token metadata by RPC.
func (c *client) lookupERC20ByRPC(ctx context.Context, chainID uint64, address common.Address, blockNumber *big.Int) (*metadata.Token, error) {
	tokenMetadata := metadata.Token{
		Address:  lo.ToPtr(address.String()),
		Standard: contract.StandardERC20,
	}

	abi, err := erc20.ERC20MetaData.GetAbi()
	if err != nil {
		return nil, fmt.Errorf("load abi: %w", err)
	}

	calls := []multicall3.Multicall3Call3{
		{
			Target:       address,
			AllowFailure: true,
			CallData:     lo.Must(abi.Pack("name")),
		},
		{
			Target:       address,
			AllowFailure: true,
			CallData:     lo.Must(abi.Pack("symbol")),
		},
		{
			Target:       address,
			AllowFailure: true,
			CallData:     lo.Must(abi.Pack("decimals")),
		},
	}

	results, err := multicall3.Aggregate3(ctx, chainID, calls, blockNumber, c.ethereumClient)
	if err != nil {
		return nil, fmt.Errorf("call aggregate3 method: %w", err)
	}

	if results[0].Success {
		if err := abi.UnpackIntoInterface(&tokenMetadata.Name, "name", results[0].ReturnData); err != nil {
			return nil, fmt.Errorf("unpack name: %w", err)
		}
	}

	if results[1].Success {
		if err := abi.UnpackIntoInterface(&tokenMetadata.Symbol, "symbol", results[1].ReturnData); err != nil {
			return nil, fmt.Errorf("unpack symbol: %w", err)
		}
	}

	if results[2].Success {
		if err := abi.UnpackIntoInterface(&tokenMetadata.Decimals, "decimals", results[2].ReturnData); err != nil {
			return nil, fmt.Errorf("unpack decimals: %w", err)
		}
	}

	return &tokenMetadata, nil
}

// lookupNFT looks up NFT token metadata, it supports ERC-721 and ERC-1155.
func (c *client) lookupNFT(ctx context.Context, chain uint64, address common.Address, id *big.Int, blockNumber *big.Int) (*metadata.Token, error) {
	// Detect NFT standard by ERC-165.
	standard, err := contract.DetectNFTStandard(ctx, chain, address, blockNumber, c.ethereumClient)
	if err != nil {
		return nil, fmt.Errorf("detect NFT standard: %w", err)
	}

	var tokenMetadata *metadata.Token

	switch standard {
	case contract.StandardERC721:
		tokenMetadata, err = c.lookupERC721(ctx, chain, address, id, blockNumber)
	case contract.StandardERC1155:
		tokenMetadata, err = c.lookupERC1155(ctx, chain, address, id, blockNumber)
	default:
		err = fmt.Errorf("unsupported NFT standard %s", standard)
	}

	if err != nil {
		return nil, err
	}

	return tokenMetadata, nil
}

// lookupERC721 looks up ERC-721 token metadata.
func (c *client) lookupERC721(ctx context.Context, chainID uint64, address common.Address, id *big.Int, blockNumber *big.Int) (*metadata.Token, error) {
	tokenMetadata := metadata.Token{
		Address:  lo.ToPtr(address.String()),
		ID:       lo.ToPtr(decimal.NewFromBigInt(id, 0)),
		Standard: contract.StandardERC721,
	}

	abi, err := erc721.ERC721MetaData.GetAbi()
	if err != nil {
		return nil, fmt.Errorf("load abi: %w", err)
	}

	calls := []multicall3.Multicall3Call3{
		{
			Target:       address,
			AllowFailure: true,
			CallData:     lo.Must(abi.Pack("name")),
		},
		{
			Target:       address,
			AllowFailure: true,
			CallData:     lo.Must(abi.Pack("symbol")),
		},
		{
			Target:       address,
			AllowFailure: true,
			CallData:     lo.Must(abi.Pack("tokenURI", id)),
		},
	}

	results, err := multicall3.Aggregate3(ctx, chainID, calls, blockNumber, c.ethereumClient)
	if err != nil {
		return nil, fmt.Errorf("aggregate calls: %w", err)
	}

	if results[0].Success {
		if err := abi.UnpackIntoInterface(&tokenMetadata.Name, "name", results[0].ReturnData); err != nil {
			return nil, fmt.Errorf("unpack name: %w", err)
		}
	}

	if results[1].Success {
		if err := abi.UnpackIntoInterface(&tokenMetadata.Symbol, "symbol", results[1].ReturnData); err != nil {
			return nil, fmt.Errorf("unpack symbol: %w", err)
		}
	}

	if results[2].Success {
		if err := abi.UnpackIntoInterface(&tokenMetadata.URI, "tokenURI", results[2].ReturnData); err != nil {
			return nil, fmt.Errorf("unpack token uri: %w", err)
		}
	}

	return &tokenMetadata, nil
}

// lookupERC1155 looks up ERC-1155 token metadata.
func (c *client) lookupERC1155(ctx context.Context, chainID uint64, address common.Address, id *big.Int, blockNumber *big.Int) (*metadata.Token, error) {
	tokenMetadata := metadata.Token{
		Address:  lo.ToPtr(address.String()),
		ID:       lo.ToPtr(decimal.NewFromBigInt(id, 0)),
		Standard: contract.StandardERC1155,
	}

	abi, err := erc1155.ERC1155MetaData.GetAbi()
	if err != nil {
		return nil, fmt.Errorf("load abi: %w", err)
	}

	calls := []multicall3.Multicall3Call3{
		{
			Target:       address,
			AllowFailure: true,
			CallData:     lo.Must(abi.Pack("name")),
		},
		{
			Target:       address,
			AllowFailure: true,
			CallData:     lo.Must(abi.Pack("symbol")),
		},
		{
			Target:   address,
			CallData: lo.Must(abi.Pack("uri", id)),
		},
	}

	results, err := multicall3.Aggregate3(ctx, chainID, calls, blockNumber, c.ethereumClient)
	if err != nil {
		return nil, fmt.Errorf("aggregate calls: %w", err)
	}

	if results[0].Success {
		if err := abi.UnpackIntoInterface(&tokenMetadata.Name, "name", results[0].ReturnData); err != nil {
			return nil, fmt.Errorf("unpack name: %w", err)
		}
	}

	if results[1].Success {
		if err := abi.UnpackIntoInterface(&tokenMetadata.Symbol, "symbol", results[1].ReturnData); err != nil {
			return nil, fmt.Errorf("unpack symbol: %w", err)
		}
	}

	if results[2].Success {
		if err := abi.UnpackIntoInterface(&tokenMetadata.URI, "uri", results[2].ReturnData); err != nil {
			return nil, fmt.Errorf("unpack tokenURI: %w", err)
		}
	}

	return &tokenMetadata, nil
}

// lookupNative looks up native token metadata.
func (c *client) lookupNative(_ context.Context, chainID uint64, _ *common.Address, _, _ *big.Int) (*metadata.Token, error) {
	tokenMetadata, exists := nativeTokenMap[chainID]
	if !exists {
		return nil, fmt.Errorf("chain id %d does not have a native token", chainID)
	}

	return &tokenMetadata, nil
}

// lookupENS looks up ENS token metadata.
func (c *client) lookupENS(_ context.Context, _ uint64, address *common.Address, id, _ *big.Int) (*metadata.Token, error) {
	tokenMetadata := metadata.Token{
		Address:  lo.ToPtr(address.String()),
		Symbol:   "ENS",
		URI:      fmt.Sprintf("https://metadata.ens.domains/mainnet/%v/%v", address, id),
		Standard: contract.StandardERC721,
	}

	if id == nil {
		return &tokenMetadata, nil
	}

	tokenMetadata.ID = lo.ToPtr(decimal.NewFromBigInt(id, 0))

	return &tokenMetadata, nil
}

// NewClient returns a new client.
func NewClient(ethereumClient ethereum.Client) Client {
	instance := client{
		ethereumClient: ethereumClient,
	}

	instance.unexpectedTokenMap = map[uint64]map[common.Address]LookupFunc{
		uint64(filter.EthereumChainIDMainnet): {
			// ENS
			common.HexToAddress("0x57f1887a8BF19b14fC0dF6Fd9B2acc9Af147eA85"): instance.lookupENS,
		},
	}

	return &instance
}<|MERGE_RESOLUTION|>--- conflicted
+++ resolved
@@ -48,20 +48,19 @@
 		Symbol:   "ETH",
 		Decimals: 18,
 	},
-<<<<<<< HEAD
-	uint64(filter.EthereumChainIDArbitrum): {
-		Name:     "Ethereum",
-		Symbol:   "ETH",
-		Decimals: 18,
-	},
-	uint64(filter.EthereumChainIDFantom): {
-		Name:     "Ethereum",
-		Symbol:   "ETH",
-=======
 	uint64(filter.EthereumChainIDCrossbell): {
 		Name:     "CSB",
 		Symbol:   "CSB",
->>>>>>> 36b2b767
+		Decimals: 18,
+	},
+	uint64(filter.EthereumChainIDArbitrum): {
+		Name:     "Ethereum",
+		Symbol:   "ETH",
+		Decimals: 18,
+	},
+	uint64(filter.EthereumChainIDFantom): {
+		Name:     "Ethereum",
+		Symbol:   "ETH",
 		Decimals: 18,
 	},
 }
