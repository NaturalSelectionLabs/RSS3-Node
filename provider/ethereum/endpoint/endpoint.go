package endpoint

import (
	"os"
	"strings"

	"github.com/naturalselectionlabs/rss3-node/schema/filter"
	"github.com/samber/lo"
)

var endpointsMap = map[filter.Network][]string{
	filter.NetworkEthereum: {
		"https://rpc.ankr.com/eth",
		"https://ethereum.blockpi.network/v1/rpc/public",
		"https://eth.llamarpc.com",
	},
	filter.NetworkOptimism: {
		"https://rpc.ankr.com/optimism",
		"https://optimism.blockpi.network/v1/rpc/public",
	},
	filter.NetworkPolygon: {
		"https://rpc.ankr.com/polygon",
		"https://polygon.blockpi.network/v1/rpc/public",
		"https://polygon.llamarpc.com",
	},
	filter.NetworkBase: {
<<<<<<< HEAD
		"https://developer-access-mainnet.base.org",
	},
	filter.NetworkArbitrum: {
		"https://arb1.arbitrum.io/rpc",
=======
		"https://rpc.ankr.com/base",
		"https://base.blockpi.network/v1/rpc/public",
	},
	filter.NetworkCrossbell: {
		"https://rpc.crossbell.io",
>>>>>>> 36b2b767
	},
}

func Get(network filter.Network) ([]string, bool) {
	endpoints, exists := endpointsMap[network]
	if exists && len(endpoints) == 0 {
		return nil, !exists
	}

	if !exists {
		return nil, exists
	}

	return endpoints, exists
}

func MustGet(network filter.Network) string {
	return lo.Must(Get(network))[0]
}

func init() {
	// Load endpoints from the environment variables.
	for _, environment := range os.Environ() {
		var (
			splits     = strings.Split(environment, "=")
			key, value = splits[0], splits[1]
		)

		// Example of the environment variable `ENDPOINT_ETHEREUM=https://rpc.ankr.com/eth`.
		if strings.HasPrefix(key, "ENDPOINT_") {
			splits := strings.Split(key, "_")

			if len(splits) == 2 {
				network, err := filter.NetworkString(splits[1])
				if err != nil {
					continue
				}

				if _, exists := endpointsMap[network]; !exists {
					endpointsMap[network] = make([]string, 0)
				}

				endpointsMap[network] = append([]string{value}, endpointsMap[network]...)
			}
		}
	}
}<|MERGE_RESOLUTION|>--- conflicted
+++ resolved
@@ -24,18 +24,14 @@
 		"https://polygon.llamarpc.com",
 	},
 	filter.NetworkBase: {
-<<<<<<< HEAD
-		"https://developer-access-mainnet.base.org",
+		"https://rpc.ankr.com/base",
+		"https://base.blockpi.network/v1/rpc/public",
 	},
 	filter.NetworkArbitrum: {
 		"https://arb1.arbitrum.io/rpc",
-=======
-		"https://rpc.ankr.com/base",
-		"https://base.blockpi.network/v1/rpc/public",
 	},
 	filter.NetworkCrossbell: {
 		"https://rpc.crossbell.io",
->>>>>>> 36b2b767
 	},
 }
 
