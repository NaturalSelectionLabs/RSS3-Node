--- conflicted
+++ resolved
@@ -294,8 +294,6 @@
 	return nil, fmt.Errorf("not implemented")
 }
 
-<<<<<<< HEAD
-=======
 func (c *client) FindFederatedActivities(ctx context.Context, query model.FederatedActivitiesQuery) ([]*activityx.Activity, error) {
 	if c.partition {
 		return c.findFederatedActivitiesPartitioned(ctx, query)
@@ -304,7 +302,6 @@
 	return nil, fmt.Errorf("not implemented")
 }
 
->>>>>>> ba8f4ce2
 // DeleteExpiredActivities deletes expired activities.
 func (c *client) DeleteExpiredActivities(ctx context.Context, network networkx.Network, timestamp time.Time) error {
 	if c.partition {
