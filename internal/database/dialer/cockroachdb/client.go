--- conflicted
+++ resolved
@@ -147,7 +147,24 @@
 	return fmt.Errorf("not implemented")
 }
 
-<<<<<<< HEAD
+// FindFeed finds a feed by id.
+func (c *client) FindFeed(ctx context.Context, query model.FeedQuery) (*schema.Feed, *int, error) {
+	if c.partition {
+		return c.findFeedPartitioned(ctx, query)
+	}
+
+	return nil, nil, fmt.Errorf("not implemented")
+}
+
+// FindFeeds finds feeds.
+func (c *client) FindFeeds(ctx context.Context, query model.FeedsQuery) ([]*schema.Feed, error) {
+	if c.partition {
+		return c.findFeedsPartitioned(ctx, query)
+	}
+
+	return nil, fmt.Errorf("not implemented")
+}
+
 // LoadDatasetFarcasterProfile loads a profile.
 func (c *client) LoadDatasetFarcasterProfile(ctx context.Context, fid int64) (*model.Profile, error) {
 	var value table.DatasetFarcasterProfile
@@ -186,28 +203,7 @@
 	return c.database.WithContext(ctx).Clauses(clauses...).Create(&value).Error
 }
 
-// createPartitionTable creates a partition table.
-func (c *client) createPartitionTable(ctx context.Context, name, template string) error {
-	statement := fmt.Sprintf(`CREATE TABLE IF NOT EXISTS "%s" (LIKE "%s" INCLUDING ALL);`, name, template)
-=======
-// FindFeed finds a feed by id.
-func (c *client) FindFeed(ctx context.Context, query model.FeedQuery) (*schema.Feed, *int, error) {
-	if c.partition {
-		return c.findFeedPartitioned(ctx, query)
-	}
->>>>>>> b70e81b6
-
-	return nil, nil, fmt.Errorf("not implemented")
-}
-
-// FindFeeds finds feeds.
-func (c *client) FindFeeds(ctx context.Context, query model.FeedsQuery) ([]*schema.Feed, error) {
-	if c.partition {
-		return c.findFeedsPartitioned(ctx, query)
-	}
-
-	return nil, fmt.Errorf("not implemented")
-}
+
 
 // Dial dials a database.
 func Dial(ctx context.Context, dataSourceName string, partition bool) (database.Client, error) {
