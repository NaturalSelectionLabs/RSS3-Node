--- conflicted
+++ resolved
@@ -17,13 +17,9 @@
 	Session
 	Transaction
 
-<<<<<<< HEAD
 	DatasetFarcasterProfile
 
-	LoadCheckpoint(ctx context.Context, id string, chain filter.Chain, worker string) (*engine.Checkpoint, error)
-=======
 	LoadCheckpoint(ctx context.Context, id string, network filter.Network, worker string) (*engine.Checkpoint, error)
->>>>>>> b70e81b6
 	SaveCheckpoint(ctx context.Context, checkpoint *engine.Checkpoint) error
 
 	SaveFeeds(ctx context.Context, feeds []*schema.Feed) error
