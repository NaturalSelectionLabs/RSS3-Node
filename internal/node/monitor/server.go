--- conflicted
+++ resolved
@@ -27,15 +27,6 @@
 }
 
 func (m *Monitor) Run(ctx context.Context) error {
-<<<<<<< HEAD
-	_, err := m.cron.AddFunc("@every 5m", func() {
-		if err := parameter.CheckParamsTask(ctx, m.redisClient, m.networkParamsCaller); err != nil {
-			return
-		}
-
-		if err := m.MonitorWorkerStatus(ctx); err != nil {
-			return
-=======
 	if m.databaseClient != nil && m.redisClient != nil {
 		_, err := m.cron.AddFunc("@every 15m", func() {
 			if err := m.MonitorWorkerStatus(ctx); err != nil {
@@ -44,7 +35,20 @@
 		})
 		if err != nil {
 			return fmt.Errorf("add heartbeat cron job: %w", err)
->>>>>>> bcd843ef
+		}
+
+		_, err = m.cron.AddFunc("@every 5m", func() {
+			if err := parameter.CheckParamsTask(ctx, m.redisClient, m.networkParamsCaller); err != nil {
+				return
+			}
+
+			if err := m.MonitorWorkerStatus(ctx); err != nil {
+				return
+			}
+		})
+
+		if err != nil {
+			return fmt.Errorf("add heartbeat cron job: %w", err)
 		}
 
 		m.cron.Start()
