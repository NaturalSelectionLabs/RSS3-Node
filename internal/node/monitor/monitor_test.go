package monitor_test

import (
	"context"
	"testing"

	"github.com/orlangure/gnomock"
	"github.com/orlangure/gnomock/preset/redis"
	"github.com/rss3-network/node/config"
	"github.com/rss3-network/node/config/parameter"
	"github.com/rss3-network/node/internal/node/monitor"
	"github.com/rss3-network/node/provider/ethereum/endpoint"
	redisx "github.com/rss3-network/node/provider/redis"
	"github.com/rss3-network/node/schema/worker"
	"github.com/rss3-network/node/schema/worker/decentralized"
	"github.com/rss3-network/node/schema/worker/rss"
	"github.com/rss3-network/protocol-go/schema/network"
	"github.com/stretchr/testify/require"
)

func TestMonitor(t *testing.T) {
	t.Parallel()

	type arguments struct {
		config        *config.File
		currentState  monitor.CheckpointState
		targetState   uint64
		lastState     uint64
		latestState   uint64
		initialStatus worker.Status
	}

	testcases := []struct {
		name      string
		source    network.Source
		arguments arguments
		want      worker.Status
		wantError require.ErrorAssertionFunc
	}{
		// Ethereum Worker
		{
			name:   "Ethereum Worker Ready Status -> Indexing Status",
			source: network.EthereumSource,
			arguments: arguments{
				config: &config.File{
					Component: &config.Component{
						Decentralized: []*config.Module{
							{
								ID:      "ethereum-core",
								Network: network.Ethereum,
								Worker:  decentralized.Core,
								Endpoint: config.Endpoint{
									URL: endpoint.MustGet(network.Ethereum),
								},
							},
						},
					},
				},
				currentState: monitor.CheckpointState{
					BlockNumber: 19800000,
				},
				latestState:   19800000 + parameter.NetworkTolerance[network.Ethereum] + 1,
				initialStatus: worker.StatusReady,
			},
			want:      worker.StatusIndexing,
			wantError: require.NoError,
		},
		{
			name:   "Ethereum Worker Ready Status -> Ready Status",
			source: network.EthereumSource,
			arguments: arguments{
				config: &config.File{
					Component: &config.Component{
						Decentralized: []*config.Module{
							{
								ID:      "ethereum-core",
								Network: network.Ethereum,
								Worker:  decentralized.Core,
								Endpoint: config.Endpoint{
									URL: endpoint.MustGet(network.Ethereum),
								},
							},
						},
					},
				},
				initialStatus: worker.StatusReady,
				currentState: monitor.CheckpointState{
					BlockNumber: 19800000,
				},
				latestState: 19800000 + parameter.NetworkTolerance[network.Ethereum] - 1,
			},
			want:      worker.StatusReady,
			wantError: require.NoError,
		},
		{
			name:   "Ethereum Worker Ready Status -> Ready Status (With Target Param)",
			source: network.EthereumSource,
			arguments: arguments{
				config: &config.File{
					Component: &config.Component{
						Decentralized: []*config.Module{
							{
								ID:      "ethereum-core",
								Network: network.Ethereum,
								Worker:  decentralized.Core,
								Endpoint: config.Endpoint{
									URL: endpoint.MustGet(network.Ethereum),
								},
							},
						},
					},
				},
				initialStatus: worker.StatusReady,
				currentState: monitor.CheckpointState{
					BlockNumber: 19800000,
				},
				targetState: 19800000,
				latestState: 19800000 + parameter.NetworkTolerance[network.Ethereum] + 1,
			},
			want:      worker.StatusReady,
			wantError: require.NoError,
		},
		{
			name:   "Ethereum Worker Indexing Status -> Ready Status (With Target Param)",
			source: network.EthereumSource,
			arguments: arguments{
				config: &config.File{
					Component: &config.Component{
						Decentralized: []*config.Module{
							{
								ID:      "ethereum-core",
								Network: network.Ethereum,
								Worker:  decentralized.Core,
								Endpoint: config.Endpoint{
									URL: endpoint.MustGet(network.Ethereum),
								},
							},
						},
					},
				},
				initialStatus: worker.StatusIndexing,
				currentState: monitor.CheckpointState{
					BlockNumber: 19800000,
				},
				targetState: 19800000,
				latestState: 19800000 + parameter.NetworkTolerance[network.Ethereum] + 1,
			},
			want:      worker.StatusReady,
			wantError: require.NoError,
		},
		{
			name:   "Ethereum Worker Indexing Status -> Indexing Status (With Target Param)",
			source: network.EthereumSource,
			arguments: arguments{
				config: &config.File{
					Component: &config.Component{
						Decentralized: []*config.Module{
							{
								ID:      "ethereum-core",
								Network: network.Ethereum,
								Worker:  decentralized.Core,
								Endpoint: config.Endpoint{
									URL: endpoint.MustGet(network.Ethereum),
								},
							},
						},
					},
				},
				initialStatus: worker.StatusIndexing,
				currentState: monitor.CheckpointState{
					BlockNumber: 19800000,
				},
				targetState: 19800001,
				latestState: 19800000 + parameter.NetworkTolerance[network.Ethereum] + 1,
			},
			want:      worker.StatusIndexing,
			wantError: require.NoError,
		},
		{
			name:   "Ethereum Worker Indexing Status -> Unhealthy Status",
			source: network.EthereumSource,
			arguments: arguments{
				config: &config.File{
					Component: &config.Component{
						Decentralized: []*config.Module{
							{
								ID:      "ethereum-core",
								Network: network.Ethereum,
								Worker:  decentralized.Core,
								Endpoint: config.Endpoint{
									URL: endpoint.MustGet(network.Ethereum),
								},
							},
						},
					},
				},
				initialStatus: worker.StatusIndexing,
				currentState: monitor.CheckpointState{
					BlockNumber: 19800000,
				},
				lastState:   19800000,
				latestState: 19800000 + parameter.NetworkTolerance[network.Ethereum] - 1,
			},
			want:      worker.StatusUnhealthy,
			wantError: require.NoError,
		},
		{
			name:   "Ethereum Worker Indexing Status -> Indexing Status",
			source: network.EthereumSource,
			arguments: arguments{
				config: &config.File{
					Component: &config.Component{
						Decentralized: []*config.Module{
							{
								ID:      "ethereum-core",
								Network: network.Ethereum,
								Worker:  decentralized.Core,
								Endpoint: config.Endpoint{
									URL: endpoint.MustGet(network.Ethereum),
								},
							},
						},
					},
				},
				initialStatus: worker.StatusIndexing,
				currentState: monitor.CheckpointState{
					BlockNumber: 19800000,
				},
				lastState:   19800000 - 1,
				latestState: 19800000 + parameter.NetworkTolerance[network.Ethereum] + 1,
			},
			want:      worker.StatusIndexing,
			wantError: require.NoError,
		},
		{
			name:   "Ethereum Worker Unhealthy Status -> Indexing Status",
			source: network.EthereumSource,
			arguments: arguments{
				config: &config.File{
					Component: &config.Component{
						Decentralized: []*config.Module{
							{
								ID:      "ethereum-core",
								Network: network.Ethereum,
								Worker:  decentralized.Core,
								Endpoint: config.Endpoint{
									URL: endpoint.MustGet(network.Ethereum),
								},
							},
						},
					},
				},
				initialStatus: worker.StatusUnhealthy,
				currentState: monitor.CheckpointState{
					BlockNumber: 19800000,
				},
				lastState:   19800000 - 1,
				latestState: 19800000 + parameter.NetworkTolerance[network.Ethereum] + 1,
			},
			want:      worker.StatusIndexing,
			wantError: require.NoError,
		},
		{
			name:   "Ethereum Worker Indexing Status -> Ready Status",
			source: network.EthereumSource,
			arguments: arguments{
				config: &config.File{
					Component: &config.Component{
						Decentralized: []*config.Module{
							{
								ID:      "ethereum-core",
								Network: network.Ethereum,
								Worker:  decentralized.Core,
								Endpoint: config.Endpoint{
									URL: endpoint.MustGet(network.Ethereum),
								},
							},
						},
					},
				},
				initialStatus: worker.StatusIndexing,
				currentState: monitor.CheckpointState{
					BlockNumber: 19800000,
				},
				lastState:   19800000 - 1,
				latestState: 19800000 + parameter.NetworkTolerance[network.Ethereum] - 1,
			},
			want:      worker.StatusReady,
			wantError: require.NoError,
		},
		{
			name:   "Ethereum Worker Unknown Status -> Indexing Status",
			source: network.EthereumSource,
			arguments: arguments{
				config: &config.File{
					Component: &config.Component{
						Decentralized: []*config.Module{
							{
								ID:      "ethereum-core",
								Network: network.Ethereum,
								Worker:  decentralized.Core,
								Endpoint: config.Endpoint{
									URL: endpoint.MustGet(network.Ethereum),
								},
							},
						},
					},
				},
				initialStatus: worker.StatusUnknown,
				currentState: monitor.CheckpointState{
					BlockNumber: 1,
				},
				lastState:   0,
				latestState: 19800000 + parameter.NetworkTolerance[network.Ethereum] + 1,
			},
			want:      worker.StatusIndexing,
			wantError: require.NoError,
		},

		// Arweave Worker
		{
			name:   "Arweave Worker Ready Status -> Indexing Status",
			source: network.ArweaveSource,
			arguments: arguments{
				config: &config.File{
					Component: &config.Component{
						Decentralized: []*config.Module{
							{
								ID:      "arweave-mirror",
								Network: network.Arweave,
								Worker:  decentralized.Mirror,
							},
						},
					},
				},
				currentState: monitor.CheckpointState{
					BlockHeight: 1420000,
				},
				latestState:   1420000 + parameter.NetworkTolerance[network.Arweave] + 1,
				initialStatus: worker.StatusReady,
			},
			want:      worker.StatusIndexing,
			wantError: require.NoError,
		},
		{
			name:   "Arweave Worker Ready Status -> Ready Status",
			source: network.ArweaveSource,
			arguments: arguments{
				config: &config.File{
					Component: &config.Component{
						Decentralized: []*config.Module{
							{
								ID:      "arweave-mirror",
								Network: network.Arweave,
								Worker:  decentralized.Mirror,
							},
						},
					},
				},
				currentState: monitor.CheckpointState{
					BlockHeight: 1420000,
				},
				latestState:   1420000 + parameter.NetworkTolerance[network.Arweave] - 1,
				initialStatus: worker.StatusReady,
			},
			want:      worker.StatusReady,
			wantError: require.NoError,
		},
		{
			name:   "Arweave Worker Ready Status -> Ready Status (With Target Param)",
			source: network.ArweaveSource,
			arguments: arguments{
				config: &config.File{
					Component: &config.Component{
						Decentralized: []*config.Module{
							{
								ID:      "arweave-mirror",
								Network: network.Arweave,
								Worker:  decentralized.Mirror,
							},
						},
					},
				},
				currentState: monitor.CheckpointState{
					BlockHeight: 1420000,
				},
				targetState:   1420000,
				latestState:   1420000 + parameter.NetworkTolerance[network.Arweave] + 1,
				initialStatus: worker.StatusReady,
			},
			want:      worker.StatusReady,
			wantError: require.NoError,
		},
		{
			name:   "Arweave Worker Indexing Status -> Ready Status (With Target Param)",
			source: network.ArweaveSource,
			arguments: arguments{
				config: &config.File{
					Component: &config.Component{
						Decentralized: []*config.Module{
							{
								ID:      "arweave-mirror",
								Network: network.Arweave,
								Worker:  decentralized.Mirror,
							},
						},
					},
				},
				currentState: monitor.CheckpointState{
					BlockHeight: 1420000,
				},
				targetState:   1420000,
				latestState:   1420000 + parameter.NetworkTolerance[network.Arweave] + 1,
				initialStatus: worker.StatusIndexing,
			},
			want:      worker.StatusReady,
			wantError: require.NoError,
		},
		{
			name:   "Arweave Worker Indexing Status -> Indexing Status (With Target Param)",
			source: network.ArweaveSource,
			arguments: arguments{
				config: &config.File{
					Component: &config.Component{
						Decentralized: []*config.Module{
							{
								ID:      "arweave-mirror",
								Network: network.Arweave,
								Worker:  decentralized.Mirror,
							},
						},
					},
				},
				currentState: monitor.CheckpointState{
					BlockHeight: 1420000,
				},
				targetState:   1420001,
				latestState:   1420000 + parameter.NetworkTolerance[network.Arweave] + 1,
				initialStatus: worker.StatusIndexing,
			},
			want:      worker.StatusIndexing,
			wantError: require.NoError,
		},
		{
			name:   "Arweave Worker Indexing Status -> Unhealthy Status",
			source: network.ArweaveSource,
			arguments: arguments{
				config: &config.File{
					Component: &config.Component{
						Decentralized: []*config.Module{
							{
								ID:      "arweave-mirror",
								Network: network.Arweave,
								Worker:  decentralized.Mirror,
							},
						},
					},
				},
				currentState: monitor.CheckpointState{
					BlockHeight: 1420000,
				},
				lastState:     1420000,
				latestState:   1420000 + parameter.NetworkTolerance[network.Arweave] - 1,
				initialStatus: worker.StatusIndexing,
			},
			want:      worker.StatusUnhealthy,
			wantError: require.NoError,
		},
		{
			name:   "Arweave Worker Indexing Status -> Indexing Status",
			source: network.ArweaveSource,
			arguments: arguments{
				config: &config.File{
					Component: &config.Component{
						Decentralized: []*config.Module{
							{
								ID:      "arweave-mirror",
								Network: network.Arweave,
								Worker:  decentralized.Mirror,
							},
						},
					},
				},
				currentState: monitor.CheckpointState{
					BlockHeight: 1420000,
				},
				lastState:     1420000 - 1,
				latestState:   1420000 + parameter.NetworkTolerance[network.Arweave] + 1,
				initialStatus: worker.StatusIndexing,
			},
			want:      worker.StatusIndexing,
			wantError: require.NoError,
		},
		{
			name:   "Arweave Worker Unhealthy Status -> Indexing Status",
			source: network.ArweaveSource,
			arguments: arguments{
				config: &config.File{
					Component: &config.Component{
						Decentralized: []*config.Module{
							{
								ID:      "arweave-mirror",
								Network: network.Arweave,
								Worker:  decentralized.Mirror,
							},
						},
					},
				},
				currentState: monitor.CheckpointState{
					BlockHeight: 1420000,
				},
				lastState:     1420000 - 1,
				latestState:   1420000 + parameter.NetworkTolerance[network.Arweave] + 1,
				initialStatus: worker.StatusUnhealthy,
			},
			want:      worker.StatusIndexing,
			wantError: require.NoError,
		},
		{
			name:   "Arweave Worker Indexing Status -> Ready Status",
			source: network.ArweaveSource,
			arguments: arguments{
				config: &config.File{
					Component: &config.Component{
						Decentralized: []*config.Module{
							{
								ID:      "arweave-mirror",
								Network: network.Arweave,
								Worker:  decentralized.Mirror,
							},
						},
					},
				},
				currentState: monitor.CheckpointState{
					BlockHeight: 1420000,
				},
				lastState:     1420000 - 1,
				latestState:   1420000 + parameter.NetworkTolerance[network.Arweave] - 1,
				initialStatus: worker.StatusIndexing,
			},
			want:      worker.StatusReady,
			wantError: require.NoError,
		},
		{
			name:   "Arweave Worker Unknown Status -> Indexing Status",
			source: network.ArweaveSource,
			arguments: arguments{
				config: &config.File{
					Component: &config.Component{
						Decentralized: []*config.Module{
							{
								ID:      "arweave-mirror",
								Network: network.Arweave,
								Worker:  decentralized.Mirror,
							},
						},
					},
				},
				currentState: monitor.CheckpointState{
					BlockHeight: 1,
				},
				lastState:     0,
				latestState:   1420000 + parameter.NetworkTolerance[network.Arweave] + 1,
				initialStatus: worker.StatusUnknown,
			},
			want:      worker.StatusIndexing,
			wantError: require.NoError,
		},

		// Farcaster Worker
		{
			name:   "Farcaster Worker Ready Status -> Indexing Status",
			source: network.FarcasterSource,
			arguments: arguments{
				config: &config.File{
					Component: &config.Component{
						Decentralized: []*config.Module{
							{
								ID:      "farcaster-core",
								Network: network.Farcaster,
								Worker:  decentralized.Core,
							},
						},
					},
				},
				currentState: monitor.CheckpointState{
					EventID:          432183841886217,
					CastsBackfill:    true,
					ReactionBackfill: true,
				},
				latestState:   1714972833273 + parameter.NetworkTolerance[network.Farcaster] + 1,
				initialStatus: worker.StatusReady,
			},
			want:      worker.StatusIndexing,
			wantError: require.NoError,
		},
		{
			name:   "Farcaster Worker Ready Status -> Ready Status",
			source: network.FarcasterSource,
			arguments: arguments{
				config: &config.File{
					Component: &config.Component{
						Decentralized: []*config.Module{
							{
								ID:      "farcaster-core",
								Network: network.Farcaster,
								Worker:  decentralized.Core,
							},
						},
					},
				},
				currentState: monitor.CheckpointState{
					EventID:          432183841886217,
					CastsBackfill:    true,
					ReactionBackfill: true,
				},
				latestState:   1714972833273 + parameter.NetworkTolerance[network.Farcaster] - 1,
				initialStatus: worker.StatusReady,
			},
			want:      worker.StatusReady,
			wantError: require.NoError,
		},
		{
			name:   "Farcaster Worker Indexing Status -> Unhealthy Status",
			source: network.FarcasterSource,
			arguments: arguments{
				config: &config.File{
					Component: &config.Component{
						Decentralized: []*config.Module{
							{
								ID:      "farcaster-core",
								Network: network.Farcaster,
								Worker:  decentralized.Core,
							},
						},
					},
				},
				currentState: monitor.CheckpointState{
					EventID:          432183841886217,
					CastsBackfill:    true,
					ReactionBackfill: true,
				},
				lastState:     1714972833273,
				latestState:   1714972833273 + parameter.NetworkTolerance[network.Farcaster] - 1,
				initialStatus: worker.StatusIndexing,
			},
			want:      worker.StatusUnhealthy,
			wantError: require.NoError,
		},
		{
			name:   "Farcaster Worker Indexing Status -> Indexing Status",
			source: network.FarcasterSource,
			arguments: arguments{
				config: &config.File{
					Component: &config.Component{
						Decentralized: []*config.Module{
							{
								ID:      "farcaster-core",
								Network: network.Farcaster,
								Worker:  decentralized.Core,
							},
						},
					},
				},
				currentState: monitor.CheckpointState{
					EventID:          432183841886217,
					CastsBackfill:    true,
					ReactionBackfill: true,
				},
				lastState:     1714972833273 - 1,
				latestState:   1714972833273 + parameter.NetworkTolerance[network.Farcaster] + 1,
				initialStatus: worker.StatusIndexing,
			},
			want:      worker.StatusIndexing,
			wantError: require.NoError,
		},
		{
			name:   "Farcaster Worker Unhealthy Status -> Indexing Status",
			source: network.FarcasterSource,
			arguments: arguments{
				config: &config.File{
					Component: &config.Component{
						Decentralized: []*config.Module{
							{
								ID:      "farcaster-core",
								Network: network.Farcaster,
								Worker:  decentralized.Core,
							},
						},
					},
				},
				currentState: monitor.CheckpointState{
					EventID:          432183841886217,
					CastsBackfill:    true,
					ReactionBackfill: true,
				},
				lastState:     1714972833273 - 1,
				latestState:   1714972833273 + parameter.NetworkTolerance[network.Farcaster] + 1,
				initialStatus: worker.StatusUnhealthy,
			},
			want:      worker.StatusIndexing,
			wantError: require.NoError,
		},
		{
			name:   "Farcaster Worker Indexing Status -> Ready Status",
			source: network.FarcasterSource,
			arguments: arguments{
				config: &config.File{
					Component: &config.Component{
						Decentralized: []*config.Module{
							{
								ID:      "farcaster-core",
								Network: network.Farcaster,
								Worker:  decentralized.Core,
							},
						},
					},
				},
				currentState: monitor.CheckpointState{
					EventID:          432183841886217,
					CastsBackfill:    true,
					ReactionBackfill: true,
				},
				lastState:     1714972833273 - 1,
				latestState:   1714972833273 + parameter.NetworkTolerance[network.Farcaster] - 1,
				initialStatus: worker.StatusIndexing,
			},
			want:      worker.StatusReady,
			wantError: require.NoError,
		},
		{
			name:   "Farcaster Worker Unhealthy Status -> Indexing Status",
			source: network.FarcasterSource,
			arguments: arguments{
				config: &config.File{
					Component: &config.Component{
						Decentralized: []*config.Module{
							{
								ID:      "farcaster-core",
								Network: network.Farcaster,
								Worker:  decentralized.Core,
							},
						},
					},
				},
				currentState: monitor.CheckpointState{
					EventID:          432183841886217,
					CastsBackfill:    true,
					ReactionBackfill: true,
				},
				lastState:     0,
				latestState:   1714972833273 + parameter.NetworkTolerance[network.Farcaster] + 1,
				initialStatus: worker.StatusUnknown,
			},
			want:      worker.StatusIndexing,
			wantError: require.NoError,
		},

		// RSS rsshub
		{
			name:   "Rsshub Worker Ready Status -> Unhealthy Status",
			source: network.RSSSource,
			arguments: arguments{
				config: &config.File{
					Component: &config.Component{
						RSS: []*config.Module{
							{
								ID:         "rss-rsshub",
								Network:    network.RSS,
								Worker:     rss.Rsshub,
								EndpointID: "https://rsshub3.henry.wang",
							},
						},
					},
				},
				currentState:  monitor.CheckpointState{},
				latestState:   0,
				initialStatus: worker.StatusReady,
			},
			want:      worker.StatusUnhealthy,
			wantError: require.NoError,
		},
		{
			name:   "Rsshub Worker Ready Status -> Ready Status",
			source: network.RSSSource,
			arguments: arguments{
				config: &config.File{
					Component: &config.Component{
						RSS: []*config.Module{
							{
								ID:         "rss-rsshub",
								Network:    network.RSS,
								Worker:     rss.Rsshub,
								EndpointID: "https://rsshub.app",
							},
						},
					},
				},
				currentState:  monitor.CheckpointState{},
				latestState:   0,
				initialStatus: worker.StatusReady,
			},
			want:      worker.StatusReady,
			wantError: require.NoError,
		},
	}

	// Start Redis container
	preset := redis.Preset(
		redis.WithVersion("6.0.9"),
	)

	container, err := gnomock.Start(preset)
	require.NoError(t, err)

	t.Cleanup(func() {
		require.NoError(t, gnomock.Stop(container))
	})

	// Connect to Redis
	redisClient, err := redisx.NewClient(config.Redis{
		Endpoints: []string{
			container.DefaultAddress(),
		},
	})
	require.NoError(t, err)

	// They share the same Redis container, so we can't run them in parallel
	// nolint:paralleltest
	for _, testcase := range testcases {
		testcase := testcase

		switch testcase.source {
		case network.FarcasterSource, network.ArweaveSource, network.EthereumSource:
			t.Run(testcase.name, func(t *testing.T) {
				ctx := context.Background()

				instance, err := monitor.NewMonitor(ctx, testcase.arguments.config, nil, redisClient)
				require.NoError(t, err)

				// update worker status to initial status
				err = instance.UpdateWorkerStatusByID(ctx, testcase.arguments.config.Component.Decentralized[0].ID, testcase.arguments.initialStatus.String())
				require.NoError(t, err)

				// update worker progress
				err = instance.UpdateWorkerProgress(ctx, testcase.arguments.config.Component.Decentralized[0].ID, testcase.arguments.lastState)
				require.NoError(t, err)

				// run monitor
				err = instance.MonitorMockWorkerStatus(ctx, testcase.arguments.currentState, testcase.arguments.targetState, testcase.arguments.latestState)
				require.NoError(t, err)

				// check final worker status
				status := instance.GetWorkerStatusByID(ctx, testcase.arguments.config.Component.Decentralized[0].ID)
				require.Equal(t, testcase.want, status)
			})
		case network.RSSSource:
			t.Run(testcase.name, func(t *testing.T) {
				ctx := context.Background()

				instance, err := monitor.NewMonitor(ctx, testcase.arguments.config, nil, redisClient)
				require.NoError(t, err)

<<<<<<< HEAD
				// update worker status to initial status
				err = instance.UpdateWorkerStatusByID(ctx, testcase.arguments.config.Component.RSS[0].ID, testcase.arguments.initialStatus.String())
				require.NoError(t, err)
=======
			// update worker progress
			err = instance.UpdateWorkerProgress(ctx, testcase.arguments.config.Component.Decentralized[0].ID, monitor.ConstructWorkerProgress(testcase.arguments.lastState, testcase.arguments.targetState, testcase.arguments.latestState))
			require.NoError(t, err)
>>>>>>> bd4ddb40

				// run monitor
				err = instance.MonitorMockWorkerStatus(ctx, testcase.arguments.currentState, testcase.arguments.targetState, testcase.arguments.latestState)
				require.NoError(t, err)

				// check final worker status
				status := instance.GetWorkerStatusByID(ctx, testcase.arguments.config.Component.RSS[0].ID)
				require.Equal(t, testcase.want, status)
			})
		}
	}
}<|MERGE_RESOLUTION|>--- conflicted
+++ resolved
@@ -842,9 +842,9 @@
 				err = instance.UpdateWorkerStatusByID(ctx, testcase.arguments.config.Component.Decentralized[0].ID, testcase.arguments.initialStatus.String())
 				require.NoError(t, err)
 
-				// update worker progress
-				err = instance.UpdateWorkerProgress(ctx, testcase.arguments.config.Component.Decentralized[0].ID, testcase.arguments.lastState)
-				require.NoError(t, err)
+			// update worker progress
+			err = instance.UpdateWorkerProgress(ctx, testcase.arguments.config.Component.Decentralized[0].ID, monitor.ConstructWorkerProgress(testcase.arguments.lastState, testcase.arguments.targetState, testcase.arguments.latestState))
+			require.NoError(t, err)
 
 				// run monitor
 				err = instance.MonitorMockWorkerStatus(ctx, testcase.arguments.currentState, testcase.arguments.targetState, testcase.arguments.latestState)
@@ -861,15 +861,9 @@
 				instance, err := monitor.NewMonitor(ctx, testcase.arguments.config, nil, redisClient)
 				require.NoError(t, err)
 
-<<<<<<< HEAD
 				// update worker status to initial status
 				err = instance.UpdateWorkerStatusByID(ctx, testcase.arguments.config.Component.RSS[0].ID, testcase.arguments.initialStatus.String())
 				require.NoError(t, err)
-=======
-			// update worker progress
-			err = instance.UpdateWorkerProgress(ctx, testcase.arguments.config.Component.Decentralized[0].ID, monitor.ConstructWorkerProgress(testcase.arguments.lastState, testcase.arguments.targetState, testcase.arguments.latestState))
-			require.NoError(t, err)
->>>>>>> bd4ddb40
 
 				// run monitor
 				err = instance.MonitorMockWorkerStatus(ctx, testcase.arguments.currentState, testcase.arguments.targetState, testcase.arguments.latestState)
