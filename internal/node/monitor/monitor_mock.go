--- conflicted
+++ resolved
@@ -28,19 +28,6 @@
 		}(w)
 	}
 
-<<<<<<< HEAD
-	if m.config.Component.RSS != nil {
-		wg.Add(1)
-
-		go func(w *config.Module) {
-			defer wg.Done()
-
-			if err := m.processMockRSSWorker(ctx, w); err != nil {
-				errChan <- err
-			}
-		}(m.config.Component.RSS)
-	}
-
 	for _, w := range m.config.Component.Federated {
 		wg.Add(1)
 
@@ -53,8 +40,6 @@
 		}(w)
 	}
 
-=======
->>>>>>> 7502016d
 	go func() {
 		wg.Wait()
 		close(errChan)
@@ -95,22 +80,6 @@
 	}
 
 	return nil
-<<<<<<< HEAD
-}
-
-// processMockRSSWorker processes the rss worker status.
-func (m *Monitor) processMockRSSWorker(ctx context.Context, w *config.Module) error {
-	client, ok := m.clients[w.Network]
-	if !ok {
-		return fmt.Errorf("client not exist")
-	}
-
-	targetStatus := workerx.StatusReady
-	if _, _, err := client.LatestState(ctx); err != nil {
-		targetStatus = workerx.StatusUnhealthy
-	}
-
-	return m.UpdateWorkerStatusByID(ctx, w.ID, targetStatus.String())
 }
 
 // processFederatedWorker processes the federated worker status.
@@ -126,6 +95,4 @@
 	}
 
 	return m.UpdateWorkerStatusByID(ctx, w.ID, targetStatus.String())
-=======
->>>>>>> 7502016d
 }