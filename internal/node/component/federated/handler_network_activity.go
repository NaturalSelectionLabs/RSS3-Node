--- conflicted
+++ resolved
@@ -8,11 +8,7 @@
 	"github.com/rss3-network/node/common/http/response"
 	"github.com/rss3-network/node/docs"
 	"github.com/rss3-network/node/internal/database/model"
-<<<<<<< HEAD
-	"github.com/rss3-network/node/schema/worker/federated"
-=======
 	"github.com/rss3-network/node/internal/utils"
->>>>>>> 296379b6
 	"github.com/rss3-network/protocol-go/schema/network"
 	"github.com/samber/lo"
 	"go.uber.org/zap"
@@ -52,7 +48,7 @@
 		return response.InternalError(ctx)
 	}
 
-	databaseRequest := model.ActivitiesQuery{
+	databaseRequest := model.FederatedActivitiesQuery{
 		Cursor:         cursor,
 		StartTimestamp: request.SinceTimestamp,
 		EndTimestamp:   request.UntilTimestamp,
@@ -63,9 +59,7 @@
 		Network:        []network.Network{net},
 		Tags:           lo.Uniq(request.Tag),
 		Types:          lo.Uniq(request.Type),
-		Platforms: lo.Uniq(lo.Map(request.Platform, func(platform federated.Platform, _ int) string {
-			return platform.String()
-		})),
+		Platforms:      lo.Uniq(request.Platform),
 	}
 
 	activities, last, err := c.getActivities(ctx.Request().Context(), databaseRequest)
