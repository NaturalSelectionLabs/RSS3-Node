package federated

import (
	"context"
	"net/http"
	"strconv"

	"github.com/creasty/defaults"
	"github.com/labstack/echo/v4"
	"github.com/rss3-network/node/common/http/response"
	"github.com/rss3-network/node/docs"
	"github.com/rss3-network/node/internal/database/model"
<<<<<<< HEAD
	"github.com/rss3-network/node/schema/worker/federated"
=======
	"github.com/rss3-network/node/internal/utils"
>>>>>>> 296379b6
	activityx "github.com/rss3-network/protocol-go/schema/activity"
	"github.com/samber/lo"
	lop "github.com/samber/lo/parallel"
	"go.uber.org/zap"
)

func (c *Component) GetActivity(ctx echo.Context, id string, request docs.GetFederatedTxIDParams) error {
	if err := defaults.Set(&request); err != nil {
		return response.BadRequestError(ctx, err)
	}

	if err := ctx.Validate(&request); err != nil {
		return response.ValidationFailedError(ctx, err)
	}

	go c.CollectTrace(ctx.Request().Context(), ctx.Request().RequestURI, id)

	go c.CollectMetric(ctx.Request().Context(), ctx.Request().RequestURI, id)

	addRecentRequest(ctx.Request().RequestURI)

	zap.L().Debug("processing federated activity request",
		zap.Any("request", request))

	query := model.ActivityQuery{
		ID:          lo.ToPtr(id),
		ActionLimit: lo.FromPtr(request.ActionLimit),
		ActionPage:  lo.FromPtr(request.ActionPage),
	}

	activity, page, err := c.getActivity(ctx.Request().Context(), query)
	if err != nil {
		zap.L().Error("failed to get federated activity",
			zap.String("id", id),
			zap.Error(err))

		return response.InternalError(ctx)
	}

	// transform the activity such as adding related urls
	result, err := c.TransformActivity(ctx.Request().Context(), activity)
	if err != nil {
		zap.L().Error("failed to transform federated activity",
			zap.String("id", id),
			zap.Error(err))

		return response.InternalError(ctx)
	}

	zap.L().Info("successfully retrieved federated activity",
		zap.String("id", id))

	return ctx.JSON(http.StatusOK, ActivityResponse{
		Data: result,
		Meta: lo.Ternary(page == nil, nil, &MetaTotalPages{
			TotalPages: lo.FromPtr(page),
		}),
	})
}

func (c *Component) GetAccountActivities(ctx echo.Context, account string, request docs.GetFederatedAccountParams) (err error) {
	if request.Type, err = utils.ParseTypes(ctx.QueryParams()["type"], request.Tag); err != nil {
		return response.BadRequestError(ctx, err)
	}

	if err = defaults.Set(&request); err != nil {
		return response.BadRequestError(ctx, err)
	}

	if err = ctx.Validate(&request); err != nil {
		return response.ValidationFailedError(ctx, err)
	}

	go c.CollectTrace(ctx.Request().Context(), ctx.Request().RequestURI, account)

	go c.CollectMetric(ctx.Request().Context(), ctx.Request().RequestURI, account)

	addRecentRequest(ctx.Request().RequestURI)

	zap.L().Debug("processing federated account activities request",
		zap.Any("request", request))

	cursor, err := c.getCursor(ctx.Request().Context(), request.Cursor)
	if err != nil {
		zap.L().Error("failed to get federated account activities cursor",
			zap.String("account", account),
			zap.String("cursor", lo.FromPtr(request.Cursor)),
			zap.Error(err))

		return response.InternalError(ctx)
	}

	databaseRequest := model.ActivitiesQuery{
		Cursor:         cursor,
		StartTimestamp: request.SinceTimestamp,
		EndTimestamp:   request.UntilTimestamp,
		Owner:          lo.ToPtr(account),
		Limit:          lo.FromPtr(request.Limit),
		ActionLimit:    lo.FromPtr(request.ActionLimit),
		Status:         request.Status,
		Direction:      request.Direction,
		Network:        lo.Uniq(request.Network),
		Tags:           lo.Uniq(request.Tag),
		Types:          lo.Uniq(request.Type),
		Platforms: lo.Uniq(lo.Map(request.Platform, func(platform federated.Platform, _ int) string {
			return platform.String()
		})),
	}

	activities, last, err := c.getActivities(ctx.Request().Context(), databaseRequest)
	if err != nil {
		zap.L().Error("failed to get federated account activities",
			zap.String("account", account),
			zap.Error(err))

		return response.InternalError(ctx)
	}

	zap.L().Info("successfully retrieved federated account activities",
		zap.String("account", account),
		zap.Int("count", len(activities)))

	return ctx.JSON(http.StatusOK, ActivitiesResponse{
		Data: c.TransformActivities(ctx.Request().Context(), activities),
		Meta: lo.Ternary(len(activities) < databaseRequest.Limit, nil, &MetaCursor{
			Cursor: last,
		}),
	})
}

// BatchGetAccountsActivities returns the activities of multiple accounts in a single request
func (c *Component) BatchGetAccountsActivities(ctx echo.Context) (err error) {
	var request docs.PostFederatedAccountsJSONBody

	if err = ctx.Bind(&request); err != nil {
		return response.BadRequestError(ctx, err)
	}

	types, err := utils.ParseTypes(request.Type, request.Tag)
	if err != nil {
		return response.BadRequestError(ctx, err)
	}

	if err = defaults.Set(&request); err != nil {
		return response.BadRequestError(ctx, err)
	}

	if err = ctx.Validate(&request); err != nil {
		return response.ValidationFailedError(ctx, err)
	}

	go c.CollectTrace(ctx.Request().Context(), ctx.Request().RequestURI, strconv.Itoa(len(request.Accounts)))

	go c.CollectMetric(ctx.Request().Context(), ctx.Request().RequestURI, strconv.Itoa(len(request.Accounts)))

	addRecentRequest(ctx.Request().RequestURI)

	zap.L().Debug("processing federated batch accounts activities request",
		zap.Any("accounts_count", request.Accounts),
		zap.Int("limit", lo.FromPtr(request.Limit)))

	cursor, err := c.getCursor(ctx.Request().Context(), request.Cursor)
	if err != nil {
		zap.L().Error("failed to get federated batch accounts activities cursor",
			zap.String("cursor", lo.FromPtr(request.Cursor)),
			zap.Int("accounts_count", len(request.Accounts)),
			zap.Error(err))

		return response.InternalError(ctx)
	}

	databaseRequest := model.ActivitiesQuery{
		Cursor:         cursor,
		StartTimestamp: request.SinceTimestamp,
		EndTimestamp:   request.UntilTimestamp,
		Owners: lo.Uniq(lo.Map(request.Accounts, func(account string, _ int) string {
			return account
		})),
		Limit:       lo.FromPtr(request.Limit),
		ActionLimit: lo.FromPtr(request.ActionLimit),
		Status:      request.Status,
		Direction:   request.Direction,
		Network:     lo.Uniq(request.Network),
		Tags:        lo.Uniq(request.Tag),
<<<<<<< HEAD
		Types:       lo.Uniq(request.Type),
		Platforms: lo.Uniq(lo.Map(request.Platform, func(platform federated.Platform, _ int) string {
			return platform.String()
		})),
=======
		Types:       lo.Uniq(types),
		Platforms:   lo.Uniq(request.Platform),
>>>>>>> 296379b6
	}

	activities, last, err := c.getActivities(ctx.Request().Context(), databaseRequest)
	if err != nil {
		zap.L().Error("failed to get federated batch accounts activities",
			zap.Int("accounts_count", len(request.Accounts)),
			zap.Error(err))

		return response.InternalError(ctx)
	}

	zap.L().Debug("successfully retrieved federated batch accounts activities",
		zap.Int("accounts_count", len(request.Accounts)),
		zap.Int("activities_count", len(activities)))

	return ctx.JSON(http.StatusOK, ActivitiesResponse{
		Data: c.TransformActivities(ctx.Request().Context(), activities),
		Meta: lo.Ternary(len(activities) < databaseRequest.Limit, nil, &MetaCursor{
			Cursor: last,
		}),
	})
}

func (c *Component) TransformActivities(ctx context.Context, activities []*activityx.Activity) []*activityx.Activity {
	results := make([]*activityx.Activity, len(activities))

	// iterate over the activities
	// 1. transform the activity such as adding related urls and filling the author url
	// 2. query etherface for the transaction to get parsed function name
	lop.ForEach(activities, func(_ *activityx.Activity, index int) {
		result, err := c.TransformActivity(ctx, activities[index])
		if err != nil {
			zap.L().Error("failed to transform federated activity",
				zap.String("ID", activities[index].ID),
				zap.Error(err))

			return
		}

		results[index] = result
	})

	return results
}

type ActivityResponse struct {
	Data *activityx.Activity `json:"data"`
	Meta *MetaTotalPages     `json:"meta"`
}

type ActivitiesResponse struct {
	Data []*activityx.Activity `json:"data"`
	Meta *MetaCursor           `json:"meta,omitempty"`
}

type MetaTotalPages struct {
	TotalPages int `json:"totalPages"`
}

type MetaCursor struct {
	Cursor string `json:"cursor"`
}<|MERGE_RESOLUTION|>--- conflicted
+++ resolved
@@ -10,11 +10,7 @@
 	"github.com/rss3-network/node/common/http/response"
 	"github.com/rss3-network/node/docs"
 	"github.com/rss3-network/node/internal/database/model"
-<<<<<<< HEAD
-	"github.com/rss3-network/node/schema/worker/federated"
-=======
 	"github.com/rss3-network/node/internal/utils"
->>>>>>> 296379b6
 	activityx "github.com/rss3-network/protocol-go/schema/activity"
 	"github.com/samber/lo"
 	lop "github.com/samber/lo/parallel"
@@ -107,7 +103,7 @@
 		return response.InternalError(ctx)
 	}
 
-	databaseRequest := model.ActivitiesQuery{
+	databaseRequest := model.FederatedActivitiesQuery{
 		Cursor:         cursor,
 		StartTimestamp: request.SinceTimestamp,
 		EndTimestamp:   request.UntilTimestamp,
@@ -119,9 +115,7 @@
 		Network:        lo.Uniq(request.Network),
 		Tags:           lo.Uniq(request.Tag),
 		Types:          lo.Uniq(request.Type),
-		Platforms: lo.Uniq(lo.Map(request.Platform, func(platform federated.Platform, _ int) string {
-			return platform.String()
-		})),
+		Platforms:      lo.Uniq(request.Platform),
 	}
 
 	activities, last, err := c.getActivities(ctx.Request().Context(), databaseRequest)
@@ -186,7 +180,7 @@
 		return response.InternalError(ctx)
 	}
 
-	databaseRequest := model.ActivitiesQuery{
+	databaseRequest := model.FederatedActivitiesQuery{
 		Cursor:         cursor,
 		StartTimestamp: request.SinceTimestamp,
 		EndTimestamp:   request.UntilTimestamp,
@@ -199,15 +193,8 @@
 		Direction:   request.Direction,
 		Network:     lo.Uniq(request.Network),
 		Tags:        lo.Uniq(request.Tag),
-<<<<<<< HEAD
-		Types:       lo.Uniq(request.Type),
-		Platforms: lo.Uniq(lo.Map(request.Platform, func(platform federated.Platform, _ int) string {
-			return platform.String()
-		})),
-=======
 		Types:       lo.Uniq(types),
 		Platforms:   lo.Uniq(request.Platform),
->>>>>>> 296379b6
 	}
 
 	activities, last, err := c.getActivities(ctx.Request().Context(), databaseRequest)
