package info

import (
	"context"
	"encoding/json"
	"fmt"
	"net/http"
	"sync"

	"github.com/labstack/echo/v4"
	"github.com/rss3-network/node/config"
	"github.com/rss3-network/node/internal/node/monitor"
	"github.com/rss3-network/node/schema/worker"
	"github.com/rss3-network/node/schema/worker/decentralized"
	"github.com/rss3-network/node/schema/worker/rss"
	"github.com/rss3-network/protocol-go/schema/network"
	"github.com/rss3-network/protocol-go/schema/tag"
)

type WorkerResponse struct {
	Data ComponentInfo `json:"data"`
}

type ComponentInfo struct {
	Decentralized []*WorkerInfo `json:"decentralized"`
	RSS           []*WorkerInfo `json:"rss"`
	Federated     []*WorkerInfo `json:"federated"`
}

type WorkerInfo struct {
<<<<<<< HEAD
	Network  network.Network        `json:"network"`
	Worker   worker.Worker          `json:"worker"`
	Tags     []tag.Tag              `json:"tags"`
	Platform decentralized.Platform `json:"platform"`
	Status   worker.Status          `json:"status"`
=======
	Network  network.Network `json:"network"`
	Worker   worker.Worker   `json:"worker"`
	Tags     []tag.Tag       `json:"tags"`
	Platform worker.Platform `json:"platform"`
	Status   worker.Status   `json:"status"`
	monitor.WorkerProgress
>>>>>>> bd4ddb40
}

// WorkerKey is the key for the worker status aggregator.
type WorkerKey struct {
	Network network.Network
	Worker  worker.Worker
}

// WorkerStatusAggregator aggregates the statuses of workers with the same Network+Worker.
type WorkerStatusAggregator struct {
	Statuses []worker.Status
	Progress []monitor.WorkerProgress
}

// GetWorkersStatus returns the status of all workers.
func (c *Component) GetWorkersStatus(ctx echo.Context) error {
	workerCount := len(c.config.Component.Decentralized) + len(c.config.Component.RSS) + len(c.config.Component.Federated)
	workerInfoChan := make(chan *WorkerInfo, workerCount)

	// Fetch all worker info concurrently.
	c.fetchAllWorkerInfo(ctx, workerInfoChan)

	// Aggregate the statuses of workers.
	aggregatedWorkers := c.aggregateWorkers(workerInfoChan)

	// Build the worker response.
	response := c.buildWorkerResponse(aggregatedWorkers)

	return ctx.JSON(http.StatusOK, response)
}

// fetchAllWorkerInfo fetches the status of all workers concurrently.
func (c *Component) fetchAllWorkerInfo(ctx echo.Context, workerInfoChan chan<- *WorkerInfo) {
	var wg sync.WaitGroup

	fetchWorkerInfo := func(w *config.Module, fetchFunc func(context.Context, *config.Module) *WorkerInfo) {
		wg.Add(1)

		go func(module *config.Module) {
			defer wg.Done()

			workerInfoChan <- fetchFunc(ctx.Request().Context(), module)
		}(w)
	}

	modules := append(append(c.config.Component.Decentralized, c.config.Component.RSS...), c.config.Component.Federated...)

	for _, m := range modules {
		fetchWorkerInfo(m, c.fetchWorkerInfo)
	}

	go func() {
		wg.Wait()
		close(workerInfoChan)
	}()
}

// aggregateWorkers aggregates the same workers through network + worker.
func (c *Component) aggregateWorkers(workerInfoChan <-chan *WorkerInfo) map[WorkerKey]*WorkerStatusAggregator {
	aggregatedWorkers := make(map[WorkerKey]*WorkerStatusAggregator)

	for workerInfo := range workerInfoChan {
		// construct the key for the worker status aggregator.
		key := WorkerKey{Network: workerInfo.Network, Worker: workerInfo.Worker}

		if _, exists := aggregatedWorkers[key]; !exists {
			aggregatedWorkers[key] = &WorkerStatusAggregator{Statuses: []worker.Status{}, Progress: []monitor.WorkerProgress{}}
		}

		aggregatedWorkers[key].Statuses = append(aggregatedWorkers[key].Statuses, workerInfo.Status)
		aggregatedWorkers[key].Progress = append(aggregatedWorkers[key].Progress, workerInfo.WorkerProgress)
	}

	return aggregatedWorkers
}

// buildWorkerResponse aggregates statuses to determine the final status of a worker
func (c *Component) buildWorkerResponse(aggregatedWorkers map[WorkerKey]*WorkerStatusAggregator) *WorkerResponse {
	decentralizedWorkers := make([]*WorkerInfo, 0, len(aggregatedWorkers))
	rssWorkers := make([]*WorkerInfo, 0, len(aggregatedWorkers))

	for key, aggregator := range aggregatedWorkers {
<<<<<<< HEAD
		workerInfo := &WorkerInfo{
			Network: key.Network,
			Worker:  key.Worker,
			Status:  determineFinalStatus(aggregator.Statuses),
		}

		switch key.Network.Source() {
		case network.RSSSource:
			workerInfo.Tags = rss.ToTagsMap[key.Worker.(rss.Worker)]
			rssWorkers = append(rssWorkers, workerInfo)
		case network.EthereumSource, network.FarcasterSource, network.ArweaveSource:
			workerInfo.Tags = decentralized.ToTagsMap[key.Worker.(decentralized.Worker)]
			workerInfo.Platform = decentralized.ToPlatformMap[key.Worker.(decentralized.Worker)]
			decentralizedWorkers = append(decentralizedWorkers, workerInfo)
		}
=======
		finalStatus := determineFinalStatus(aggregator.Statuses)
		finalProgress := determineFinalProgress(aggregator.Progress)

		workers = append(workers, &WorkerInfo{
			Network:        key.Network,
			Worker:         key.Worker,
			Status:         finalStatus,
			Tags:           worker.ToTagsMap[key.Worker],
			Platform:       worker.ToPlatformMap[key.Worker],
			WorkerProgress: finalProgress,
		})
>>>>>>> bd4ddb40
	}

	return &WorkerResponse{
		Data: ComponentInfo{
			Decentralized: decentralizedWorkers,
			RSS:           rssWorkers,
		},
	}
}

// fetchWorkerInfo fetches the worker info with the different network source.
func (c *Component) fetchWorkerInfo(ctx context.Context, module *config.Module) *WorkerInfo {
	// Fetch status and progress from a specific worker by id.
	status, workerProgress := c.getWorkerStatusAndProgressByID(ctx, module.ID)

<<<<<<< HEAD
	workerInfo := &WorkerInfo{
		Network: module.Network,
		Worker:  module.Worker,
		Status:  status,
=======
	return &WorkerInfo{
		Network:  module.Network,
		Worker:   module.Worker,
		Platform: worker.ToPlatformMap[module.Worker],
		Tags:     worker.ToTagsMap[module.Worker],
		Status:   status,
		WorkerProgress: monitor.WorkerProgress{
			LatestRemoteBlock:  workerProgress.LatestRemoteBlock,
			LatestIndexedBlock: workerProgress.LatestIndexedBlock,
		},
>>>>>>> bd4ddb40
	}

	switch module.Network.Source() {
	case network.EthereumSource, network.ArweaveSource, network.FarcasterSource:
		workerInfo.Platform = decentralized.ToPlatformMap[module.Worker.(decentralized.Worker)]
		workerInfo.Tags = decentralized.ToTagsMap[module.Worker.(decentralized.Worker)]
	case network.RSSSource:
		workerInfo.Tags = rss.ToTagsMap[module.Worker.(rss.Worker)]
	}

	return workerInfo
}

// determineFinalStatus determines the final status of a worker based on the statuses of its instances.
// if user runs more than one worker instance, we can determine the final status as unhealthy until user adjusts the worker instances to 1
func determineFinalStatus(statuses []worker.Status) worker.Status {
	// if user runs more than one worker instance, we can determine the final status as unhealthy
	if len(statuses) > 1 || len(statuses) == 0 {
		return worker.StatusUnhealthy
	}

	return statuses[0]
}

// determineFinalProgress determines the final progress of a worker based on the progress of its instances.
// if user runs more than one worker instance, we can determine the final progress as empty until user adjusts the worker instances to 1
func determineFinalProgress(progress []monitor.WorkerProgress) monitor.WorkerProgress {
	// if user runs more than one worker instance, we can determine the final status as unhealthy
	if len(progress) > 1 || len(progress) == 0 {
		return monitor.WorkerProgress{}
	}

	return progress[0]
}

// getWorkerStatusAndProgressByID gets both worker status and progress from Redis cache by worker ID.
func (c *Component) getWorkerStatusAndProgressByID(ctx context.Context, workerID string) (worker.Status, monitor.WorkerProgress) {
	if c.redisClient == nil {
		return worker.StatusUnknown, monitor.WorkerProgress{}
	}

	statusKey := c.buildWorkerIDStatusCacheKey(workerID)
	progressKey := c.buildWorkerProgressCacheKey(workerID)

	command := c.redisClient.B().Mget().Key(statusKey, progressKey).Build()

	result := c.redisClient.Do(ctx, command)
	if err := result.Error(); err != nil {
		return worker.StatusUnknown, monitor.WorkerProgress{}
	}

	values, err := result.ToArray()
	if err != nil || len(values) < 2 {
		return worker.StatusUnknown, monitor.WorkerProgress{}
	}

	// Parse the status
	statusValue, err := c.parseRedisJSONValue(values[0].String())
	if err != nil {
		return worker.StatusUnknown, monitor.WorkerProgress{}
	}

	status, err := worker.StatusString(statusValue)
	if err != nil {
		status = worker.StatusUnknown
	}

	// Parse the progress
	progressValue, err := c.parseRedisJSONValue(values[1].String())
	if err != nil {
		return status, monitor.WorkerProgress{}
	}

	var workerProgress monitor.WorkerProgress

	if progressValue != "" {
		err = json.Unmarshal([]byte(progressValue), &workerProgress)
		if err != nil {
			return status, monitor.WorkerProgress{}
		}
	}

	return status, workerProgress
}

// extract the value field from the redis result string
func (c *Component) parseRedisJSONValue(jsonStr string) (string, error) {
	var data map[string]interface{}

	err := json.Unmarshal([]byte(jsonStr), &data)
	if err != nil {
		return "", err
	}

	value, ok := data["Value"].(string)
	if !ok {
		return "", fmt.Errorf("value field is not a string")
	}

	return value, nil
}

// buildWorkerIDStatusCacheKey builds the cache key for the worker status by id.
func (c *Component) buildWorkerIDStatusCacheKey(workerID string) string {
	return fmt.Sprintf("worker:status:id:%s", workerID)
}

// buildWorkerProgressCacheKey builds the cache key for the worker progress by id.
func (c *Component) buildWorkerProgressCacheKey(workerID string) string {
	return fmt.Sprintf("worker:progress:%s", workerID)
}<|MERGE_RESOLUTION|>--- conflicted
+++ resolved
@@ -28,20 +28,12 @@
 }
 
 type WorkerInfo struct {
-<<<<<<< HEAD
 	Network  network.Network        `json:"network"`
 	Worker   worker.Worker          `json:"worker"`
 	Tags     []tag.Tag              `json:"tags"`
 	Platform decentralized.Platform `json:"platform"`
 	Status   worker.Status          `json:"status"`
-=======
-	Network  network.Network `json:"network"`
-	Worker   worker.Worker   `json:"worker"`
-	Tags     []tag.Tag       `json:"tags"`
-	Platform worker.Platform `json:"platform"`
-	Status   worker.Status   `json:"status"`
 	monitor.WorkerProgress
->>>>>>> bd4ddb40
 }
 
 // WorkerKey is the key for the worker status aggregator.
@@ -124,11 +116,11 @@
 	rssWorkers := make([]*WorkerInfo, 0, len(aggregatedWorkers))
 
 	for key, aggregator := range aggregatedWorkers {
-<<<<<<< HEAD
 		workerInfo := &WorkerInfo{
 			Network: key.Network,
 			Worker:  key.Worker,
 			Status:  determineFinalStatus(aggregator.Statuses),
+			WorkerProgress: determineFinalProgress(aggregator.Progress),
 		}
 
 		switch key.Network.Source() {
@@ -140,19 +132,6 @@
 			workerInfo.Platform = decentralized.ToPlatformMap[key.Worker.(decentralized.Worker)]
 			decentralizedWorkers = append(decentralizedWorkers, workerInfo)
 		}
-=======
-		finalStatus := determineFinalStatus(aggregator.Statuses)
-		finalProgress := determineFinalProgress(aggregator.Progress)
-
-		workers = append(workers, &WorkerInfo{
-			Network:        key.Network,
-			Worker:         key.Worker,
-			Status:         finalStatus,
-			Tags:           worker.ToTagsMap[key.Worker],
-			Platform:       worker.ToPlatformMap[key.Worker],
-			WorkerProgress: finalProgress,
-		})
->>>>>>> bd4ddb40
 	}
 
 	return &WorkerResponse{
@@ -168,23 +147,14 @@
 	// Fetch status and progress from a specific worker by id.
 	status, workerProgress := c.getWorkerStatusAndProgressByID(ctx, module.ID)
 
-<<<<<<< HEAD
 	workerInfo := &WorkerInfo{
 		Network: module.Network,
 		Worker:  module.Worker,
 		Status:  status,
-=======
-	return &WorkerInfo{
-		Network:  module.Network,
-		Worker:   module.Worker,
-		Platform: worker.ToPlatformMap[module.Worker],
-		Tags:     worker.ToTagsMap[module.Worker],
-		Status:   status,
 		WorkerProgress: monitor.WorkerProgress{
 			LatestRemoteBlock:  workerProgress.LatestRemoteBlock,
 			LatestIndexedBlock: workerProgress.LatestIndexedBlock,
 		},
->>>>>>> bd4ddb40
 	}
 
 	switch module.Network.Source() {
