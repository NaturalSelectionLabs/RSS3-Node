package info

import (
	"context"
	"fmt"

	"github.com/labstack/echo/v4"
	"github.com/redis/rueidis"
	"github.com/rss3-network/node/config"
	"github.com/rss3-network/node/internal/constant"
	"github.com/rss3-network/node/internal/database"
	"github.com/rss3-network/node/internal/node/component"
	"go.opentelemetry.io/otel"
	"go.opentelemetry.io/otel/attribute"
	"go.opentelemetry.io/otel/metric"
)

type Component struct {
	config         *config.File
	counter        metric.Int64Counter
	databaseClient database.Client
	redisClient    rueidis.Client
}

const Name = "info"

func (c *Component) Name() string {
	return Name
}

var _ component.Component = (*Component)(nil)

func NewComponent(_ context.Context, apiServer *echo.Echo, config *config.File, databaseClient database.Client, redisClient rueidis.Client) component.Component {
	c := &Component{
		config:         config,
		databaseClient: databaseClient,
		redisClient:    redisClient,
	}

<<<<<<< HEAD
	apiServer.GET("/", c.GetNodeOperator)
=======
	apiServer.GET("/", c.GetOperator)
	apiServer.GET("/activity_count", c.GetActivityCount)
	apiServer.GET("/workers_status", c.GetWorkersStatus)
>>>>>>> 0bfa842f

	if err := c.InitMeter(); err != nil {
		panic(err)
	}

	return c
}

func (c *Component) InitMeter() (err error) {
	meter := otel.GetMeterProvider().Meter(constant.Name)

	if c.counter, err = meter.Int64Counter(c.Name()); err != nil {
		return fmt.Errorf("failed to init meter for component %s: %w", c.Name(), err)
	}

	return nil
}

func (c *Component) CollectMetric(ctx context.Context, value string) {
	measurementOption := metric.WithAttributes(
		attribute.String("component", c.Name()),
		attribute.String("path", value),
	)

	c.counter.Add(ctx, int64(1), measurementOption)
}<|MERGE_RESOLUTION|>--- conflicted
+++ resolved
@@ -37,13 +37,9 @@
 		redisClient:    redisClient,
 	}
 
-<<<<<<< HEAD
 	apiServer.GET("/", c.GetNodeOperator)
-=======
-	apiServer.GET("/", c.GetOperator)
 	apiServer.GET("/activity_count", c.GetActivityCount)
 	apiServer.GET("/workers_status", c.GetWorkersStatus)
->>>>>>> 0bfa842f
 
 	if err := c.InitMeter(); err != nil {
 		panic(err)
