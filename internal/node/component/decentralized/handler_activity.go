package decentralized

import (
	"context"
	"net/http"
	"strconv"

	"github.com/creasty/defaults"
	"github.com/ethereum/go-ethereum/common"
	"github.com/labstack/echo/v4"
	"github.com/rss3-network/node/common/http/response"
	"github.com/rss3-network/node/docs"
	"github.com/rss3-network/node/internal/database/model"
	activityx "github.com/rss3-network/protocol-go/schema/activity"
	"github.com/rss3-network/protocol-go/schema/typex"
	"github.com/samber/lo"
	lop "github.com/samber/lo/parallel"
	"go.uber.org/zap"
)

func (c *Component) GetActivity(ctx echo.Context, id string, request docs.GetDecentralizedTxIDParams) error {
	if err := defaults.Set(&request); err != nil {
		return response.BadRequestError(ctx, err)
	}

	if err := ctx.Validate(&request); err != nil {
		return response.ValidationFailedError(ctx, err)
	}

	go c.CollectTrace(ctx.Request().Context(), ctx.Request().RequestURI, id)

	go c.CollectMetric(ctx.Request().Context(), ctx.Request().RequestURI, id)

	addRecentRequest(ctx.Request().RequestURI)

	zap.L().Debug("processing get decentralized activity request",
		zap.Any("request", request))

	query := model.ActivityQuery{
		ID:          lo.ToPtr(id),
		ActionLimit: request.ActionLimit,
		ActionPage:  request.ActionPage,
	}

	activity, page, err := c.getActivity(ctx.Request().Context(), query)
	if err != nil {
		zap.L().Error("failed to get decentralized activity",
			zap.String("id", request.ID),
			zap.Error(err))

		return response.InternalError(ctx)
	}

	// query etherface for the transaction
	if c.etherfaceClient != nil && activity != nil && activity.Type == typex.Unknown && activity.Calldata != nil {
		zap.L().Debug("querying etherface for function hash",
			zap.String("function_hash", activity.Calldata.FunctionHash))

		activity.Calldata.ParsedFunction, _ = c.etherfaceClient.Lookup(ctx.Request().Context(), activity.Calldata.FunctionHash)
	}

	// transform the activity such as adding related urls
	result, err := c.TransformActivity(ctx.Request().Context(), activity)
	if err != nil {
		zap.L().Error("failed to transform decentralized activity",
			zap.String("id", request.ID),
			zap.Error(err))

		return response.InternalError(ctx)
	}

	zap.L().Info("successfully retrieved decentralized activity",
		zap.String("id", request.ID))

	return ctx.JSON(http.StatusOK, ActivityResponse{
		Data: result,
		Meta: lo.Ternary(page == nil, nil, &MetaTotalPages{
			TotalPages: lo.FromPtr(page),
		}),
	})
}

<<<<<<< HEAD
func (c *Component) GetAccountActivities(ctx echo.Context, account string, request docs.GetDecentralizedAccountParams) (err error) {
=======
func (c *Component) GetAccountActivities(ctx echo.Context) (err error) {
	var request AccountActivitiesRequest

	if err = ctx.Bind(&request); err != nil {
		return response.BadRequestError(ctx, err)
	}

	if common.IsHexAddress(request.Account) {
		request.Account = common.HexToAddress(request.Account).String()
	}

	if request.Type, err = c.parseTypes(ctx.QueryParams()["type"], request.Tag); err != nil {
		return response.BadRequestError(ctx, err)
	}

>>>>>>> 9576ad6c
	if err = defaults.Set(&request); err != nil {
		return response.BadRequestError(ctx, err)
	}

	if err = ctx.Validate(&request); err != nil {
		return response.ValidationFailedError(ctx, err)
	}

	go c.CollectTrace(ctx.Request().Context(), ctx.Request().RequestURI, common.HexToAddress(account).String())

	go c.CollectMetric(ctx.Request().Context(), ctx.Request().RequestURI, common.HexToAddress(account).String())

	addRecentRequest(ctx.Request().RequestURI)

	zap.L().Debug("processing get decentralized account activities request",
		zap.Any("request", request))

	cursor, err := c.getCursor(ctx.Request().Context(), request.Cursor)
	if err != nil {
		zap.L().Error("failed to get decentralized account activities cursor",
			zap.String("cursor", lo.FromPtr(request.Cursor)),
			zap.Error(err))

		return response.InternalError(ctx)
	}

	databaseRequest := model.ActivitiesQuery{
		Cursor:         cursor,
		StartTimestamp: request.SinceTimestamp,
		EndTimestamp:   request.UntilTimestamp,
<<<<<<< HEAD
		Owner:          lo.ToPtr(common.HexToAddress(account).String()),
=======
		Owner:          lo.ToPtr(request.Account),
>>>>>>> 9576ad6c
		Limit:          request.Limit,
		ActionLimit:    request.ActionLimit,
		Status:         request.Status,
		Direction:      request.Direction,
		Network:        lo.Uniq(request.Network),
		Tags:           lo.Uniq(request.Tag),
		Types:          lo.Uniq(request.Type),
		Platforms:      lo.Uniq(request.Platform),
	}

	activities, last, err := c.getActivities(ctx.Request().Context(), databaseRequest)
	if err != nil {
		zap.L().Error("failed to get decentralized account activities",
			zap.String("account", request.Account),
			zap.Error(err))

		return response.InternalError(ctx)
	}

	zap.L().Info("successfully retrieved decentralized account activities",
		zap.String("account", request.Account),
		zap.Int("count", len(activities)))

	return ctx.JSON(http.StatusOK, ActivitiesResponse{
		Data: c.TransformActivities(ctx.Request().Context(), activities),
		Meta: lo.Ternary(len(activities) < databaseRequest.Limit, nil, &MetaCursor{
			Cursor: last,
		}),
	})
}

// BatchGetAccountsActivities returns the activities of multiple accounts in a single request
func (c *Component) BatchGetAccountsActivities(ctx echo.Context) (err error) {
<<<<<<< HEAD
	var request docs.PostDecentralizedAccountsJSONRequestBody
=======
	var request AccountsActivitiesRequest

	if err = ctx.Bind(&request); err != nil {
		return response.BadRequestError(ctx, err)
	}

	for i := range request.Accounts {
		if common.IsHexAddress(request.Accounts[i]) {
			request.Accounts[i] = common.HexToAddress(request.Accounts[i]).String()
		}
	}

	types, err := c.parseTypes(request.Type, request.Tag)
	if err != nil {
		return response.BadRequestError(ctx, err)
	}
>>>>>>> 9576ad6c

	if err = defaults.Set(&request); err != nil {
		return response.BadRequestError(ctx, err)
	}

	if err = ctx.Validate(&request); err != nil {
		return response.ValidationFailedError(ctx, err)
	}

	go c.CollectTrace(ctx.Request().Context(), ctx.Request().RequestURI, strconv.Itoa(len(request.Accounts)))

	go c.CollectMetric(ctx.Request().Context(), ctx.Request().RequestURI, strconv.Itoa(len(request.Accounts)))

	addRecentRequest(ctx.Request().RequestURI)

	zap.L().Debug("processing batch get decentralized accounts activities request",
		zap.Any("request", request))

	cursor, err := c.getCursor(ctx.Request().Context(), request.Cursor)
	if err != nil {
		zap.L().Error("failed to get decentralized accounts activities cursor",
			zap.String("cursor", lo.FromPtr(request.Cursor)),
			zap.Error(err))

		return response.InternalError(ctx)
	}

	databaseRequest := model.ActivitiesQuery{
		Cursor:         cursor,
		StartTimestamp: request.SinceTimestamp,
		EndTimestamp:   request.UntilTimestamp,
<<<<<<< HEAD
		Owners: lo.Uniq(lo.Map(request.Accounts, func(account string, _ int) string {
			return common.HexToAddress(account).String()
		})),
		Limit:       request.Limit,
		ActionLimit: request.ActionLimit,
		Status:      request.Status,
		Direction:   request.Direction,
		Network:     lo.Uniq(request.Network),
		Tags:        lo.Uniq(request.Tag),
		Types:       lo.Uniq(request.Type),
		Platforms:   lo.Uniq(request.Platform),
=======
		Owners:         lo.Uniq(request.Accounts),
		Limit:          request.Limit,
		ActionLimit:    request.ActionLimit,
		Status:         request.Status,
		Direction:      request.Direction,
		Network:        lo.Uniq(request.Network),
		Tags:           lo.Uniq(request.Tag),
		Types:          lo.Uniq(types),
		Platforms:      lo.Uniq(request.Platform),
>>>>>>> 9576ad6c
	}

	activities, last, err := c.getActivities(ctx.Request().Context(), databaseRequest)
	if err != nil {
		zap.L().Error("failed to get activities",
			zap.Int("accounts_count", len(request.Accounts)),
			zap.Error(err))

		return response.InternalError(ctx)
	}

	zap.L().Info("successfully retrieved decentralized accounts activities",
		zap.Int("accounts_count", len(request.Accounts)),
		zap.Int("count", len(activities)))

	return ctx.JSON(http.StatusOK, ActivitiesResponse{
		Data: c.TransformActivities(ctx.Request().Context(), activities),
		Meta: lo.Ternary(len(activities) < databaseRequest.Limit, nil, &MetaCursor{
			Cursor: last,
		}),
	})
}

func (c *Component) TransformActivities(ctx context.Context, activities []*activityx.Activity) []*activityx.Activity {
	results := make([]*activityx.Activity, len(activities))

	// iterate over the activities
	// 1. transform the activity such as adding related urls and filling the author url
	// 2. query etherface for the transaction to get parsed function name
	lop.ForEach(activities, func(_ *activityx.Activity, index int) {
		result, err := c.TransformActivity(ctx, activities[index])
		if err != nil {
			zap.L().Error("failed to transform decentralized activity",
				zap.String("id", activities[index].ID),
				zap.Error(err))

			return
		}

		// query etherface to get the parsed function name
		if c.etherfaceClient != nil && result.Type == typex.Unknown && result.Calldata != nil {
			zap.L().Debug("querying etherface for function hash",
				zap.String("function_hash", result.Calldata.FunctionHash))

			result.Calldata.ParsedFunction, _ = c.etherfaceClient.Lookup(ctx, result.Calldata.FunctionHash)
		}

		results[index] = result
	})

	return results
}

<<<<<<< HEAD
=======
func (c *Component) parseTypes(types []string, tags []tag.Tag) ([]schema.Type, error) {
	if len(tags) == 0 {
		return nil, nil
	}

	schemaTypes := make([]schema.Type, 0)

	for _, typex := range types {
		var (
			value schema.Type
			err   error
		)

		for _, tagx := range tags {
			value, err = schema.ParseTypeFromString(tagx, typex)
			if err == nil {
				schemaTypes = append(schemaTypes, value)
				break
			}
		}

		if err != nil {
			return nil, fmt.Errorf("invalid type: %s", typex)
		}
	}

	return schemaTypes, nil
}

type ActivityRequest struct {
	ID          string `param:"id"`
	ActionLimit int    `query:"action_limit"  validate:"min=1,max=20" default:"10"`
	ActionPage  int    `query:"action_page" validate:"min=1" default:"1"`
}

type AccountActivitiesRequest struct {
	Account        string                   `param:"account" validate:"required"`
	Limit          int                      `query:"limit" validate:"min=1,max=100" default:"100"`
	ActionLimit    int                      `query:"action_limit" validate:"min=1,max=20" default:"10"`
	Cursor         *string                  `query:"cursor"`
	SinceTimestamp *uint64                  `query:"since_timestamp"`
	UntilTimestamp *uint64                  `query:"until_timestamp"`
	Status         *bool                    `query:"success"`
	Direction      *activityx.Direction     `query:"direction"`
	Network        []network.Network        `query:"network"`
	Tag            []tag.Tag                `query:"tag"`
	Type           []schema.Type            `query:"-"`
	Platform       []decentralized.Platform `query:"platform"`
}

type AccountsActivitiesRequest struct {
	Accounts       []string                 `json:"accounts" validate:"required"`
	Limit          int                      `json:"limit" validate:"min=1,max=100" default:"100"`
	ActionLimit    int                      `json:"action_limit" validate:"min=1,max=20" default:"10"`
	Cursor         *string                  `json:"cursor"`
	SinceTimestamp *uint64                  `json:"since_timestamp"`
	UntilTimestamp *uint64                  `json:"until_timestamp"`
	Status         *bool                    `json:"success"`
	Direction      *activityx.Direction     `json:"direction"`
	Network        []network.Network        `json:"network"`
	Tag            []tag.Tag                `json:"tag"`
	Type           []string                 `json:"type"`
	Platform       []decentralized.Platform `json:"platform"`
}

>>>>>>> 9576ad6c
type ActivityResponse struct {
	Data *activityx.Activity `json:"data"`
	Meta *MetaTotalPages     `json:"meta"`
}

type ActivitiesResponse struct {
	Data []*activityx.Activity `json:"data"`
	Meta *MetaCursor           `json:"meta,omitempty"`
}

type MetaTotalPages struct {
	TotalPages int `json:"totalPages"`
}

type MetaCursor struct {
	Cursor string `json:"cursor"`
}<|MERGE_RESOLUTION|>--- conflicted
+++ resolved
@@ -80,25 +80,7 @@
 	})
 }
 
-<<<<<<< HEAD
 func (c *Component) GetAccountActivities(ctx echo.Context, account string, request docs.GetDecentralizedAccountParams) (err error) {
-=======
-func (c *Component) GetAccountActivities(ctx echo.Context) (err error) {
-	var request AccountActivitiesRequest
-
-	if err = ctx.Bind(&request); err != nil {
-		return response.BadRequestError(ctx, err)
-	}
-
-	if common.IsHexAddress(request.Account) {
-		request.Account = common.HexToAddress(request.Account).String()
-	}
-
-	if request.Type, err = c.parseTypes(ctx.QueryParams()["type"], request.Tag); err != nil {
-		return response.BadRequestError(ctx, err)
-	}
-
->>>>>>> 9576ad6c
 	if err = defaults.Set(&request); err != nil {
 		return response.BadRequestError(ctx, err)
 	}
@@ -129,11 +111,7 @@
 		Cursor:         cursor,
 		StartTimestamp: request.SinceTimestamp,
 		EndTimestamp:   request.UntilTimestamp,
-<<<<<<< HEAD
 		Owner:          lo.ToPtr(common.HexToAddress(account).String()),
-=======
-		Owner:          lo.ToPtr(request.Account),
->>>>>>> 9576ad6c
 		Limit:          request.Limit,
 		ActionLimit:    request.ActionLimit,
 		Status:         request.Status,
@@ -167,10 +145,7 @@
 
 // BatchGetAccountsActivities returns the activities of multiple accounts in a single request
 func (c *Component) BatchGetAccountsActivities(ctx echo.Context) (err error) {
-<<<<<<< HEAD
 	var request docs.PostDecentralizedAccountsJSONRequestBody
-=======
-	var request AccountsActivitiesRequest
 
 	if err = ctx.Bind(&request); err != nil {
 		return response.BadRequestError(ctx, err)
@@ -186,7 +161,6 @@
 	if err != nil {
 		return response.BadRequestError(ctx, err)
 	}
->>>>>>> 9576ad6c
 
 	if err = defaults.Set(&request); err != nil {
 		return response.BadRequestError(ctx, err)
@@ -218,10 +192,7 @@
 		Cursor:         cursor,
 		StartTimestamp: request.SinceTimestamp,
 		EndTimestamp:   request.UntilTimestamp,
-<<<<<<< HEAD
-		Owners: lo.Uniq(lo.Map(request.Accounts, func(account string, _ int) string {
-			return common.HexToAddress(account).String()
-		})),
+		Owners: lo.Uniq(request.Accounts),
 		Limit:       request.Limit,
 		ActionLimit: request.ActionLimit,
 		Status:      request.Status,
@@ -230,17 +201,6 @@
 		Tags:        lo.Uniq(request.Tag),
 		Types:       lo.Uniq(request.Type),
 		Platforms:   lo.Uniq(request.Platform),
-=======
-		Owners:         lo.Uniq(request.Accounts),
-		Limit:          request.Limit,
-		ActionLimit:    request.ActionLimit,
-		Status:         request.Status,
-		Direction:      request.Direction,
-		Network:        lo.Uniq(request.Network),
-		Tags:           lo.Uniq(request.Tag),
-		Types:          lo.Uniq(types),
-		Platforms:      lo.Uniq(request.Platform),
->>>>>>> 9576ad6c
 	}
 
 	activities, last, err := c.getActivities(ctx.Request().Context(), databaseRequest)
@@ -294,8 +254,6 @@
 	return results
 }
 
-<<<<<<< HEAD
-=======
 func (c *Component) parseTypes(types []string, tags []tag.Tag) ([]schema.Type, error) {
 	if len(tags) == 0 {
 		return nil, nil
@@ -361,7 +319,6 @@
 	Platform       []decentralized.Platform `json:"platform"`
 }
 
->>>>>>> 9576ad6c
 type ActivityResponse struct {
 	Data *activityx.Activity `json:"data"`
 	Meta *MetaTotalPages     `json:"meta"`
