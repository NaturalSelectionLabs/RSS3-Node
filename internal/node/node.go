--- conflicted
+++ resolved
@@ -20,7 +20,7 @@
 	// FIXME: do not use `indexer`, use `worker` instead
 	Worker      = "indexer"
 	Broadcaster = "broadcaster"
-<<<<<<< HEAD
+	Monitor     = "monitor"
 	DefaultHost = "0.0.0.0"
 	DefaultPort = "80"
 )
@@ -65,8 +65,4 @@
 	}
 
 	return &node
-}
-=======
-	Monitor     = "monitor"
-)
->>>>>>> f058c624
+}