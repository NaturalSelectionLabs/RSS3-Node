package indexer

import (
	"context"
	"encoding/json"
	"fmt"
	"runtime"
	"time"

	"github.com/redis/rueidis"
	"github.com/rss3-network/node/config"
	"github.com/rss3-network/node/internal/constant"
	"github.com/rss3-network/node/internal/database"
	"github.com/rss3-network/node/internal/engine"
	"github.com/rss3-network/node/internal/engine/source"
	"github.com/rss3-network/node/internal/engine/worker"
	"github.com/rss3-network/node/internal/stream"
	"github.com/rss3-network/node/provider/arweave"
	"github.com/rss3-network/node/provider/ethereum"
	activityx "github.com/rss3-network/protocol-go/schema/activity"
	"github.com/rss3-network/protocol-go/schema/network"
	"github.com/samber/lo"
	"github.com/sourcegraph/conc/pool"
	"go.opentelemetry.io/otel"
	"go.opentelemetry.io/otel/attribute"
	"go.opentelemetry.io/otel/metric"
	"go.opentelemetry.io/otel/trace"
	"go.uber.org/zap"
)

type Server struct {
	id             string
	config         *config.Module
	source         engine.Source
	worker         engine.Worker
	databaseClient database.Client
	streamClient   stream.Client
	ethereumClient ethereum.Client
	arweaveClient  arweave.Client
	// meterTasksCounter is a counter of the number of tasks processed.
	// Deprecated: use meterTasksHistogram instead.
	meterTasksCounter   metric.Int64Counter
	meterTasksHistogram metric.Float64Histogram
	meterCurrentBlock   metric.Int64ObservableGauge
	meterLatestBlock    metric.Int64ObservableGauge
}

func (s *Server) Run(ctx context.Context) error {
	var (
		// TODO Develop a more effective solution to implement back pressure.
		tasksChan = make(chan *engine.Tasks)
		errorChan = make(chan error)
	)

	zap.L().Info("start node", zap.String("version", constant.BuildVersion()))

	s.source.Start(ctx, tasksChan, errorChan)

	for {
		select {
		case tasks := <-tasksChan:
			if err := s.handleTasks(ctx, tasks); err != nil {
				return fmt.Errorf("handle tasks: %w", err)
			}
		case err := <-errorChan:
			if err != nil {
				return fmt.Errorf("an error occurred in the source: %w", err)
			}

			return nil
		}
	}
}

func (s *Server) handleTasks(ctx context.Context, tasks *engine.Tasks) error {
	// Initialize the attributes of the meter.
	meterTasksCounterAttributes := metric.WithAttributes(
		attribute.String("service", constant.Name),
		attribute.String("worker", s.worker.Name()),
		attribute.Int("tasks", tasks.Len()),
	)

	// Start a new timer to record the time it takes to handle tasks.
	taskTimer := time.Now()

	checkpoint := engine.Checkpoint{
		ID:      s.id,
		Network: s.source.Network(),
		Worker:  s.worker.Name(),
		State:   s.source.State(),
	}

	// Extract the OpenTelemetry context from the tasks.
	ctx = otel.GetTextMapPropagator().Extract(ctx, tasks)

	ctx, span := otel.Tracer("").Start(ctx, "Indexer handleTasks", trace.WithSpanKind(trace.SpanKindConsumer))
	defer span.End()

	span.SetAttributes(
		attribute.String("service", constant.Name),
		attribute.String("worker", s.worker.Name()),
		attribute.Int("tasks", tasks.Len()),
		attribute.String("state", string(checkpoint.State)),
	)

	// If no tasks are returned, only save the checkpoint to the database.
	if tasks.Len() == 0 {
		zap.L().Info("save checkpoint", zap.Any("checkpoint", checkpoint))

		if err := s.databaseClient.SaveCheckpoint(ctx, &checkpoint); err != nil {
			return fmt.Errorf("save checkpoint: %w", err)
		}

		return nil
	}

	resultPool := pool.NewWithResults[*activityx.Activity]().WithMaxGoroutines(lo.Ternary(tasks.Len() < 20*runtime.NumCPU(), tasks.Len(), 20*runtime.NumCPU()))

	for _, task := range tasks.Tasks {
		task := task

		resultPool.Go(func() *activityx.Activity {
			zap.L().Debug("start match task", zap.String("task.id", task.ID()))

			matched, err := s.worker.Match(ctx, task)
			if err != nil {
				zap.L().Error("match task", zap.String("task.id", task.ID()), zap.Error(err))

				return nil
			}

			// If the task does not meet the filter conditions, it will be discarded.
			if !matched {
				zap.L().Warn("unmatched task", zap.String("task.id", task.ID()))

				return nil
			}

			zap.L().Debug("start transform task", zap.String("task.id", task.ID()))

			activity, err := s.worker.Transform(ctx, task)
			if err != nil {
				zap.L().Error("transform task", zap.String("task.id", task.ID()), zap.Error(err))

				return nil
			}

			return activity
		})
	}

	// Filter failed activities.
	activities := lo.Filter(resultPool.Wait(), func(activity *activityx.Activity, _ int) bool {
		return activity != nil
	})

	// Deprecated: use meterTasksHistogram instead.
	s.meterTasksCounter.Add(ctx, int64(tasks.Len()), meterTasksCounterAttributes)
	checkpoint.IndexCount = int64(len(activities))

	// Save activities and checkpoint to the database.
	if err := s.databaseClient.SaveActivities(ctx, activities); err != nil {
		return fmt.Errorf("save %d activities: %w", len(activities), err)
	}

	zap.L().Info("save checkpoint", zap.Any("checkpoint", checkpoint))

	if err := s.databaseClient.SaveCheckpoint(ctx, &checkpoint); err != nil {
		return fmt.Errorf("save checkpoint: %w", err)
	}

<<<<<<< HEAD
	// Push activities to the stream.
	if s.streamClient != nil && len(activities) > 0 {
		if err := s.streamClient.PushActivities(ctx, activities); err != nil {
			return fmt.Errorf("publish %d activities: %w", len(activities), err)
=======
	// Record the time it takes to handle tasks.
	duration := time.Since(taskTimer).Seconds()
	s.meterTasksHistogram.Record(ctx, duration, meterTasksCounterAttributes)

	// Push feeds to the stream.
	if s.streamClient != nil && len(feeds) > 0 {
		if err := s.streamClient.PushFeeds(ctx, feeds); err != nil {
			return fmt.Errorf("publish %d feeds: %w", len(feeds), err)
>>>>>>> d5e9d3ae
		}
	}

	return nil
}

func (s *Server) initializeMeter() (err error) {
	// init ethereum client
	switch s.config.Network {
	case network.Arweave:
		arweaveClient, err := arweave.NewClient()
		if err != nil {
			return fmt.Errorf("new arweave client: %w", err)
		}

		s.arweaveClient = arweaveClient
	case network.Farcaster:
		break
	default:
		ethereumClient, err := ethereum.Dial(context.Background(), s.config.Endpoint)
		if err != nil {
			return fmt.Errorf("dial ethereum: %w", err)
		}

		s.ethereumClient = ethereumClient
	}

	// init meter
	meter := otel.GetMeterProvider().Meter(constant.Name)

	if s.meterTasksCounter, err = meter.Int64Counter("rss3_node_tasks"); err != nil {
		return fmt.Errorf("create meter of tasks counter: %w", err)
	}

	if s.meterTasksHistogram, err = meter.Float64Histogram("rss3_node_task_handle_duration_seconds", metric.WithUnit("s")); err != nil {
		return fmt.Errorf("create meter of tasks histogram: %w", err)
	}

	if s.meterCurrentBlock, err = meter.Int64ObservableGauge("rss3_node_current_block", metric.WithInt64Callback(s.currentBlockMetricHandler)); err != nil {
		return fmt.Errorf("failed to observe meter CurrentBlock: %w", err)
	}

	if s.meterLatestBlock, err = meter.Int64ObservableGauge("rss3_node_latest_block", metric.WithInt64Callback(s.latestBlockMetricHandler)); err != nil {
		return fmt.Errorf("failed to observe meter LatestBlock: %w", err)
	}

	return nil
}

func (s *Server) currentBlockMetricHandler(ctx context.Context, observer metric.Int64Observer) error {
	go func() {
		// get current block height state
		latestCheckpoint, err := s.databaseClient.LoadCheckpoint(ctx, s.id, s.source.Network(), s.worker.Name())
		if err != nil {
			zap.L().Error("find latest checkpoint", zap.Error(err))
			return
		}

		if latestCheckpoint != nil {
			// Get the current block height/block number from the checkpoint state.
			type CheckpointState struct {
				BlockHeight uint64 `json:"block_height"`
				BlockNumber uint64 `json:"block_number"`
			}

			var state CheckpointState
			if err := json.Unmarshal(latestCheckpoint.State, &state); err != nil {
				zap.L().Error("unmarshal checkpoint state", zap.Error(err))
				return
			}

			currentBlockHeight := state.BlockNumber
			if currentBlockHeight == 0 {
				currentBlockHeight = state.BlockHeight
			}

			observer.Observe(int64(currentBlockHeight), metric.WithAttributes(
				attribute.String("service", constant.Name),
				attribute.String("worker", s.worker.Name()),
			))
		}
	}()

	return nil
}

func (s *Server) latestBlockMetricHandler(ctx context.Context, observer metric.Int64Observer) error {
	go func() {
		// get latest block height
		var latestBlockHeight int64

		switch s.config.Network {
		case network.Arweave:
			// get arweave client
			latestHeight, err := s.arweaveClient.GetBlockHeight(ctx)
			if err != nil {
				zap.L().Error("get latest block height", zap.Error(err))
				return
			}

			latestBlockHeight = latestHeight
		case network.Farcaster:
			break
		default:
			latestBlock, err := s.ethereumClient.BlockNumber(ctx)
			if err != nil {
				zap.L().Error("get latest block number", zap.Error(err))
				return
			}

			latestBlockHeight = latestBlock.Int64()
		}

		observer.Observe(latestBlockHeight, metric.WithAttributes(
			attribute.String("service", constant.Name),
			attribute.String("worker", s.worker.Name())))
	}()

	return nil
}

func NewServer(ctx context.Context, config *config.Module, databaseClient database.Client, streamClient stream.Client, redisClient rueidis.Client) (server *Server, err error) {
	instance := Server{
		id:             config.ID(),
		config:         config,
		databaseClient: databaseClient,
		streamClient:   streamClient,
	}

	// Initialize worker.
	if instance.worker, err = worker.New(instance.config, databaseClient, redisClient); err != nil {
		return nil, fmt.Errorf("new worker: %w", err)
	}

	if err := instance.initializeMeter(); err != nil {
		return nil, fmt.Errorf("initialize meter: %w", err)
	}

	// Load checkpoint for initialize the source.
	checkpoint, err := instance.databaseClient.LoadCheckpoint(ctx, instance.id, config.Network, instance.worker.Name())
	if err != nil {
		return nil, fmt.Errorf("loca checkpoint: %w", err)
	}

	// Unmarshal checkpoint state to map for print it in log.
	var state map[string]any
	if err := json.Unmarshal(checkpoint.State, &state); err != nil {
		return nil, fmt.Errorf("unmarshal checkpoint state: %w", err)
	}

	zap.L().Info("load checkpoint", zap.String("checkpoint.id", checkpoint.ID), zap.String("checkpoint.network", checkpoint.Network.String()), zap.String("checkpoint.worker", checkpoint.Worker), zap.Any("checkpoint.state", state))

	// Initialize source.
	if instance.source, err = source.New(instance.config, instance.worker.Filter(), checkpoint, databaseClient); err != nil {
		return nil, fmt.Errorf("new source: %w", err)
	}

	return &instance, nil
}<|MERGE_RESOLUTION|>--- conflicted
+++ resolved
@@ -169,21 +169,14 @@
 		return fmt.Errorf("save checkpoint: %w", err)
 	}
 
-<<<<<<< HEAD
+	// Record the time it takes to handle tasks.
+	duration := time.Since(taskTimer).Seconds()
+	s.meterTasksHistogram.Record(ctx, duration, meterTasksCounterAttributes)
+
 	// Push activities to the stream.
 	if s.streamClient != nil && len(activities) > 0 {
 		if err := s.streamClient.PushActivities(ctx, activities); err != nil {
 			return fmt.Errorf("publish %d activities: %w", len(activities), err)
-=======
-	// Record the time it takes to handle tasks.
-	duration := time.Since(taskTimer).Seconds()
-	s.meterTasksHistogram.Record(ctx, duration, meterTasksCounterAttributes)
-
-	// Push feeds to the stream.
-	if s.streamClient != nil && len(feeds) > 0 {
-		if err := s.streamClient.PushFeeds(ctx, feeds); err != nil {
-			return fmt.Errorf("publish %d feeds: %w", len(feeds), err)
->>>>>>> d5e9d3ae
 		}
 	}
 
