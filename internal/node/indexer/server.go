package indexer

import (
	"context"
	"encoding/json"
	"fmt"
	"runtime"

	"github.com/naturalselectionlabs/rss3-node/internal/constant"
	"github.com/naturalselectionlabs/rss3-node/internal/database"
	"github.com/naturalselectionlabs/rss3-node/internal/engine"
	"github.com/naturalselectionlabs/rss3-node/internal/engine/source"
	"github.com/naturalselectionlabs/rss3-node/internal/engine/worker"
	"github.com/naturalselectionlabs/rss3-node/schema"
	"github.com/samber/lo"
	"github.com/sourcegraph/conc/pool"
	"go.uber.org/zap"
)

type Server struct {
	id             string
	config         *engine.Config
	source         engine.Source
	worker         engine.Worker
	databaseClient database.Client
}

func (s *Server) Run(ctx context.Context) error {
	var (
		// TODO Develop a more effective solution to implement back pressure.
		tasksChan = make(chan []engine.Task, 1)
		errorChan = make(chan error)
	)

	zap.L().Info("start node", zap.String("version", constant.BuildVersion()))

	s.source.Start(ctx, tasksChan, errorChan)

	for {
		select {
		case tasks := <-tasksChan:
			if err := s.handleTasks(ctx, tasks); err != nil {
				return fmt.Errorf("handle tasks: %w", err)
			}
		case err := <-errorChan:
			if err != nil {
				return fmt.Errorf("an error occurred in the source: %w", err)
			}

			return nil
		}
	}
}

func (s *Server) handleTasks(ctx context.Context, tasks []engine.Task) error {
	checkpoint := engine.Checkpoint{
		ID:      s.id,
		Network: s.source.Network(),
		Worker:  s.worker.Name(),
		State:   s.source.State(),
	}

	// If no tasks are returned, only save the checkpoint to the database.
	if len(tasks) == 0 {
		zap.L().Info("save checkpoint", zap.Any("checkpoint", checkpoint))

		if err := s.databaseClient.SaveCheckpoint(ctx, &checkpoint); err != nil {
			return fmt.Errorf("save checkpoint: %w", err)
		}

		return nil
	}

	resultPool := pool.NewWithResults[*schema.Feed]().WithMaxGoroutines(lo.Ternary(len(tasks) < 20*runtime.NumCPU(), len(tasks), 20*runtime.NumCPU()))

	for _, task := range tasks {
		task := task

		resultPool.Go(func() *schema.Feed {
			zap.L().Debug("start match task", zap.String("task.id", task.ID()))

			matched, err := s.worker.Match(ctx, task)
			if err != nil {
				zap.L().Error("matched task", zap.String("task.id", task.ID()))

				return nil
			}

			if !matched {
				zap.L().Warn("unmatched task", zap.String("task.id", task.ID()))

				return nil
			}

			zap.L().Debug("start transform task", zap.String("task.id", task.ID()))

			feed, err := s.worker.Transform(ctx, task)
			if err != nil {
				zap.L().Error("transform task", zap.String("task.id", task.ID()))

				return nil
			}

			return feed
		})
	}

	// Filter failed feeds.
	feeds := lo.Filter(resultPool.Wait(), func(feed *schema.Feed, _ int) bool {
		return feed != nil
	})

	// Save feeds and checkpoint to the database.
	return s.databaseClient.WithTransaction(ctx, func(ctx context.Context, client database.Client) error {
		if err := client.SaveFeeds(ctx, feeds); err != nil {
			return fmt.Errorf("save %d feeds: %w", len(feeds), err)
		}

		zap.L().Info("save checkpoint", zap.Any("checkpoint", checkpoint))

		if err := client.SaveCheckpoint(ctx, &checkpoint); err != nil {
			return fmt.Errorf("save checkpoint: %w", err)
		}

		return nil
	})
}

func NewServer(ctx context.Context, config *engine.Config, databaseClient database.Client) (server *Server, err error) {
	instance := Server{
		id:             fmt.Sprintf("%s.%s", config.Network, config.Worker),
		config:         config,
		databaseClient: databaseClient,
	}

	// Initialize worker.
	if instance.worker, err = worker.New(instance.config, databaseClient); err != nil {
		return nil, fmt.Errorf("new worker: %w", err)
	}

	// Load checkpoint for initialize the source.
	checkpoint, err := instance.databaseClient.LoadCheckpoint(ctx, instance.id, config.Network, instance.worker.Name())
	if err != nil {
		return nil, fmt.Errorf("loca checkpoint: %w", err)
	}

	// Unmarshal checkpoint state to map for print it in log.
	var state map[string]any
	if err := json.Unmarshal(checkpoint.State, &state); err != nil {
		return nil, fmt.Errorf("unmarshal checkpoint state: %w", err)
	}

	zap.L().Info("load checkpoint", zap.String("checkpoint.id", checkpoint.ID), zap.String("checkpoint.network", checkpoint.Network.String()), zap.String("checkpoint.worker", checkpoint.Worker), zap.Any("checkpoint.state", state))

	// Initialize source.
<<<<<<< HEAD
	if instance.source, err = source.New(instance.config, checkpoint, databaseClient); err != nil {
=======
	if instance.source, err = source.New(instance.config, instance.worker.Filter(), checkpoint); err != nil {
>>>>>>> b547d8e7
		return nil, fmt.Errorf("new source: %w", err)
	}

	return &instance, nil
}<|MERGE_RESOLUTION|>--- conflicted
+++ resolved
@@ -153,11 +153,7 @@
 	zap.L().Info("load checkpoint", zap.String("checkpoint.id", checkpoint.ID), zap.String("checkpoint.network", checkpoint.Network.String()), zap.String("checkpoint.worker", checkpoint.Worker), zap.Any("checkpoint.state", state))
 
 	// Initialize source.
-<<<<<<< HEAD
-	if instance.source, err = source.New(instance.config, checkpoint, databaseClient); err != nil {
-=======
-	if instance.source, err = source.New(instance.config, instance.worker.Filter(), checkpoint); err != nil {
->>>>>>> b547d8e7
+	if instance.source, err = source.New(instance.config, instance.worker.Filter(), checkpoint, databaseClient); err != nil {
 		return nil, fmt.Errorf("new source: %w", err)
 	}
 
