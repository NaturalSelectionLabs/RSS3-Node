--- conflicted
+++ resolved
@@ -24,22 +24,14 @@
 )
 
 type Server struct {
-<<<<<<< HEAD
 	id                string
-	config            *engine.Config
+	config            *config.Module
 	source            engine.Source
 	worker            engine.Worker
 	databaseClient    database.Client
+	streamClient      stream.Client
 	tracer            trace.Tracer
 	meterTasksCounter metric.Int64Counter
-=======
-	id             string
-	config         *config.Module
-	source         engine.Source
-	worker         engine.Worker
-	databaseClient database.Client
-	streamClient   stream.Client
->>>>>>> edafd9d9
 }
 
 func (s *Server) Run(ctx context.Context) error {
@@ -137,7 +129,6 @@
 		return feed != nil
 	})
 
-<<<<<<< HEAD
 	meterTasksCounterAttributes := metric.WithAttributes(
 		attribute.String("service", constant.Name),
 		attribute.String("worker", s.worker.Name()),
@@ -146,9 +137,7 @@
 	)
 
 	s.meterTasksCounter.Add(ctx, int64(len(tasks)), meterTasksCounterAttributes)
-=======
 	checkpoint.IndexCount = int64(len(feeds))
->>>>>>> edafd9d9
 
 	// Save feeds and checkpoint to the database.
 	if err := s.databaseClient.WithTransaction(ctx, func(ctx context.Context, client database.Client) error {
@@ -177,7 +166,6 @@
 	return nil
 }
 
-<<<<<<< HEAD
 func (s *Server) initializeMeter() (err error) {
 	meter := otel.GetMeterProvider().Meter(constant.Name)
 
@@ -188,19 +176,13 @@
 	return nil
 }
 
-func NewServer(ctx context.Context, config *engine.Config, databaseClient database.Client) (server *Server, err error) {
-=======
 func NewServer(ctx context.Context, config *config.Module, databaseClient database.Client, streamClient stream.Client) (server *Server, err error) {
->>>>>>> edafd9d9
 	instance := Server{
 		id:             config.ID(),
 		config:         config,
 		databaseClient: databaseClient,
-<<<<<<< HEAD
 		tracer:         otel.Tracer(""),
-=======
 		streamClient:   streamClient,
->>>>>>> edafd9d9
 	}
 
 	// Initialize worker.
