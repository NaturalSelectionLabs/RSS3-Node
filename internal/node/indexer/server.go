--- conflicted
+++ resolved
@@ -142,62 +142,34 @@
 		return nil
 	}
 
-	resultPool := pool.NewWithResults[*activityx.Activity]().
-		WithMaxGoroutines(lo.Ternary(tasks.Len() < 20*runtime.NumCPU(), tasks.Len(), 20*runtime.NumCPU())).
-		WithContext(ctx).WithFirstError().WithCancelOnError()
+	resultPool := pool.NewWithResults[*activityx.Activity]().WithMaxGoroutines(lo.Ternary(tasks.Len() < 20*runtime.NumCPU(), tasks.Len(), 20*runtime.NumCPU()))
 
 	for _, task := range tasks.Tasks {
 		task := task
 
-<<<<<<< HEAD
-		resultPool.Go(func(ctx context.Context) (*activityx.Activity, error) {
-			zap.L().Debug("start transform task", zap.String("task.id", task.ID()))
-
-=======
 		resultPool.Go(func() *activityx.Activity {
->>>>>>> 057eec44
 			activity, err := s.worker.Transform(ctx, task)
 			if err != nil {
 				zap.L().Error("failed to transform task",
 					zap.String("task_id", task.ID()),
 					zap.Error(err))
 
-				return nil, fmt.Errorf("transform task %s: %w", task.ID(), err)
-			}
-
-			// Filter out activities that failed to transform or contain no actions
-			if len(activity.Actions) == 0 {
-				zap.L().Debug("skip empty activity", zap.String("task.id", task.ID()))
-
-				return nil, nil
-			}
-
-<<<<<<< HEAD
-			return activity, nil
-=======
+				return nil
+			}
+
 			if activity != nil && len(activity.Actions) > 0 {
 				zap.L().Info("successfully transformed task",
 					zap.String("task_id", task.ID()))
 			}
 
 			return activity
->>>>>>> 057eec44
 		})
 	}
 
-	results, err := resultPool.Wait()
-	if err != nil {
-		return fmt.Errorf("wait transform results: %w", err)
-	}
-
 	// Filter out activities that failed to transform or contain no actions
-	activities := make([]*activityx.Activity, 0, len(results))
-
-	for _, result := range results {
-		if result != nil {
-			activities = append(activities, result)
-		}
-	}
+	activities := lo.Filter(resultPool.Wait(), func(activity *activityx.Activity, _ int) bool {
+		return activity != nil && len(activity.Actions) > 0
+	})
 
 	zap.L().Info("task transformation completed",
 		zap.Int("total_tasks", tasks.Len()),
@@ -375,15 +347,14 @@
 		if instance.worker, err = federatedWorker.New(instance.config, databaseClient, instance.redisClient); err != nil {
 			return nil, fmt.Errorf("new federated worker: %w", err)
 		}
-<<<<<<< HEAD
+
+		zap.L().Debug("created federated worker")
 	case network.ATProtocol:
 		if instance.worker, err = atprotoWorker.New(instance.config, databaseClient); err != nil {
 			return nil, fmt.Errorf("new atproto worker: %w", err)
 		}
-=======
-
-		zap.L().Debug("created federated worker")
->>>>>>> 057eec44
+
+		zap.L().Debug("create atproto worker")
 	default:
 		return nil, fmt.Errorf("unknown worker protocol: %s", config.Network.Protocol())
 	}
