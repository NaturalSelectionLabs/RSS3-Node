package broadcaster

import (
	"bytes"
	"context"
	"encoding/json"
	"fmt"
	"net/http"
	"net/url"
	"time"

	"github.com/ethereum/go-ethereum/common"
	"github.com/rss3-network/node/config"
	"go.uber.org/zap"
)

func (b *Broadcaster) Register(ctx context.Context) error {
	request := RegisterNodeRequest{
		Address:   b.config.Discovery.Maintainer.EvmAddress,
		Signature: b.config.Discovery.Maintainer.Signature,
		Endpoint:  b.config.Discovery.Server.Endpoint,
		Stream:    b.config.Stream,
<<<<<<< HEAD
		Config:    b.config.Node,
		Type:      b.config.Type,
=======
		Config:    b.config.Component,
>>>>>>> 00919236
	}

	var response any

	err := b.sendRequest(ctx, "/nodes/register", nil, request, &response)

	zap.L().Info("registered node", zap.Any("request", request), zap.Any("response", response))

	if err != nil {
		return fmt.Errorf("send request: %w", err)
	}

	return nil
}

func (b *Broadcaster) Heartbeat(ctx context.Context) error {
	request := NodeHeartbeatRequest{
		Address:   b.config.Discovery.Maintainer.EvmAddress,
		Endpoint:  b.config.Discovery.Server.Endpoint,
		Signature: b.config.Discovery.Maintainer.Signature,
		Timestamp: time.Now().Unix(),
	}

	var response any

	err := b.sendRequest(ctx, "/nodes/heartbeat", nil, request, &response)

	zap.L().Info("sending heartbeat", zap.Any("request", request), zap.Any("response", response))

	if err != nil {
		zap.L().Error("failed to send heartbeat", zap.Error(err))

		return fmt.Errorf("send heartbeat: %w", err)
	}

	return nil
}

func (b *Broadcaster) sendRequest(ctx context.Context, path string, values url.Values, body any, result any) error {
	internalURL, err := url.Parse(b.config.Discovery.Server.GlobalIndexerEndpoint)
	if err != nil {
		return err
	}

	internalURL.Path = path
	internalURL.RawQuery = values.Encode()

	requestBody, err := json.Marshal(body)
	if err != nil {
		return err
	}

	req, err := http.NewRequestWithContext(ctx, http.MethodPost, internalURL.String(), bytes.NewReader(requestBody))
	if err != nil {
		return fmt.Errorf("new request: %w", err)
	}

	req.Header.Set("Content-Type", "application/json")

	resp, err := b.httpClient.Do(req)
	if err != nil {
		return fmt.Errorf("do request: %w", err)
	}

	defer func() {
		_ = resp.Body.Close()
	}()

	if err = json.NewDecoder(resp.Body).Decode(&result); err != nil {
		return fmt.Errorf("decode response: %w", err)
	}

	if resp.StatusCode != http.StatusOK {
		return fmt.Errorf("unexpected status: %s, response: %s", resp.Status, result)
	}

	return nil
}

type RegisterNodeRequest struct {
<<<<<<< HEAD
	Address   common.Address `json:"address" validate:"required"`
	Signature string         `json:"signature" validate:"required"`
	Endpoint  string         `json:"endpoint" validate:"required"`
	Stream    *config.Stream `json:"stream,omitempty"`
	Config    *config.Node   `json:"config,omitempty"`
	Type      string         `json:"type" validate:"required"`
=======
	Address   common.Address    `json:"address" validate:"required"`
	Signature string            `json:"signature" validate:"required"`
	Endpoint  string            `json:"endpoint" validate:"required"`
	Stream    *config.Stream    `json:"stream,omitempty"`
	Config    *config.Component `json:"config,omitempty"`
>>>>>>> 00919236
}

type NodeHeartbeatRequest struct {
	Address   common.Address `json:"address" validate:"required"`
	Signature string         `json:"signature" validate:"required"`
	Endpoint  string         `json:"endpoint" validate:"required"`
	Timestamp int64          `json:"timestamp" validate:"required"`
}<|MERGE_RESOLUTION|>--- conflicted
+++ resolved
@@ -20,12 +20,8 @@
 		Signature: b.config.Discovery.Maintainer.Signature,
 		Endpoint:  b.config.Discovery.Server.Endpoint,
 		Stream:    b.config.Stream,
-<<<<<<< HEAD
-		Config:    b.config.Node,
+		Config:    b.config.Component,
 		Type:      b.config.Type,
-=======
-		Config:    b.config.Component,
->>>>>>> 00919236
 	}
 
 	var response any
@@ -106,20 +102,12 @@
 }
 
 type RegisterNodeRequest struct {
-<<<<<<< HEAD
-	Address   common.Address `json:"address" validate:"required"`
-	Signature string         `json:"signature" validate:"required"`
-	Endpoint  string         `json:"endpoint" validate:"required"`
-	Stream    *config.Stream `json:"stream,omitempty"`
-	Config    *config.Node   `json:"config,omitempty"`
-	Type      string         `json:"type" validate:"required"`
-=======
 	Address   common.Address    `json:"address" validate:"required"`
 	Signature string            `json:"signature" validate:"required"`
 	Endpoint  string            `json:"endpoint" validate:"required"`
 	Stream    *config.Stream    `json:"stream,omitempty"`
 	Config    *config.Component `json:"config,omitempty"`
->>>>>>> 00919236
+	Type      string            `json:"type" validate:"required"`
 }
 
 type NodeHeartbeatRequest struct {
