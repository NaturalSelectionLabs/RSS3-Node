--- conflicted
+++ resolved
@@ -27,19 +27,7 @@
 		Worker   Name           `yaml:"worker"`
 	}
 
-<<<<<<< HEAD
-	switch c.Network {
-	case filter.NetworkRSSHub:
-	case filter.NetworkFarcaster:
-		c.Chain = filter.ChainFarcasterMainnet
-		c.Worker, _ = NameString(Farcaster.String())
-	default:
-		if len(engineConfigs) < 3 {
-			return fmt.Errorf("invalid name %s", c.Name)
-		}
-=======
 	var t tmp
->>>>>>> 574e97d5
 
 	err := value.Decode(&t)
 	if err != nil {
