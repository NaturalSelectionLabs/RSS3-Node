--- conflicted
+++ resolved
@@ -2,6 +2,7 @@
 
 import (
 	"github.com/naturalselectionlabs/rss3-node/schema/filter"
+	"gopkg.in/yaml.v3"
 )
 
 type Module struct {
@@ -10,42 +11,11 @@
 	Decentralized []*Config `yaml:"decentralized" validate:"dive"`
 }
 
-var _ yaml.Unmarshaler = (*Config)(nil)
-
 type Config struct {
-<<<<<<< HEAD
-	Chain      filter.Chain `yaml:"chain" validate:"required"`
-	Endpoint   string       `yaml:"endpoint" validate:"required"`
-	Worker     Name         `yaml:"worker"`
-	Parameters *Options     `yaml:"parameters"`
-}
-
-func (c *Config) UnmarshalYAML(value *yaml.Node) error {
-	type tmp struct {
-		Network    filter.Network `yaml:"network"`
-		Chain      string         `yaml:"chain"`
-		Endpoint   string         `yaml:"endpoint"`
-		Worker     Name           `yaml:"worker"`
-		Parameters *Options       `yaml:"parameters"`
-	}
-
-	var t tmp
-
-	err := value.Decode(&t)
-	if err != nil {
-		return err
-	}
-
-	c.Chain, err = filter.ChainString(t.Network, t.Chain)
-	if err != nil {
-		return err
-	}
-
-	c.Endpoint = t.Endpoint
-	c.Worker = t.Worker
-	c.Parameters = t.Parameters
-
-	return nil
+	Network    filter.Network `yaml:"network" validate:"required"`
+	Endpoint   string         `yaml:"endpoint" validate:"required"`
+	Worker     Name           `yaml:"worker"`
+	Parameters *Options       `yaml:"parameters"`
 }
 
 type Options struct {
@@ -56,10 +26,4 @@
 	o.Node = node
 
 	return nil
-=======
-	Network    filter.Network         `yaml:"network" validate:"required"`
-	Endpoint   string                 `yaml:"endpoint" validate:"required"`
-	Worker     Name                   `yaml:"worker"`
-	Parameters map[string]interface{} `yaml:"parameters"`
->>>>>>> ea330ea3
 }