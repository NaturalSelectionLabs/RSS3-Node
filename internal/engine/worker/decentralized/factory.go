package worker

import (
	"fmt"

	"github.com/redis/rueidis"
	"github.com/rss3-network/node/config"
	"github.com/rss3-network/node/internal/database"
	"github.com/rss3-network/node/internal/engine"
	oneinch "github.com/rss3-network/node/internal/engine/worker/decentralized/contract/1inch"
	"github.com/rss3-network/node/internal/engine/worker/decentralized/contract/aave"
	"github.com/rss3-network/node/internal/engine/worker/decentralized/contract/aavegotchi"
	"github.com/rss3-network/node/internal/engine/worker/decentralized/contract/arbitrum"
	"github.com/rss3-network/node/internal/engine/worker/decentralized/contract/base"
	"github.com/rss3-network/node/internal/engine/worker/decentralized/contract/benddao"
	"github.com/rss3-network/node/internal/engine/worker/decentralized/contract/cow"
	"github.com/rss3-network/node/internal/engine/worker/decentralized/contract/crossbell"
	"github.com/rss3-network/node/internal/engine/worker/decentralized/contract/curve"
	"github.com/rss3-network/node/internal/engine/worker/decentralized/contract/ens"
	"github.com/rss3-network/node/internal/engine/worker/decentralized/contract/highlight"
	"github.com/rss3-network/node/internal/engine/worker/decentralized/contract/iqwiki"
	"github.com/rss3-network/node/internal/engine/worker/decentralized/contract/kiwistand"
	"github.com/rss3-network/node/internal/engine/worker/decentralized/contract/lens"
	"github.com/rss3-network/node/internal/engine/worker/decentralized/contract/lido"
	"github.com/rss3-network/node/internal/engine/worker/decentralized/contract/linea"
	"github.com/rss3-network/node/internal/engine/worker/decentralized/contract/linear"
	"github.com/rss3-network/node/internal/engine/worker/decentralized/contract/looksrare"
	"github.com/rss3-network/node/internal/engine/worker/decentralized/contract/matters"
	"github.com/rss3-network/node/internal/engine/worker/decentralized/contract/mirror"
	"github.com/rss3-network/node/internal/engine/worker/decentralized/contract/momoka"
	"github.com/rss3-network/node/internal/engine/worker/decentralized/contract/nouns"
	"github.com/rss3-network/node/internal/engine/worker/decentralized/contract/opensea"
	"github.com/rss3-network/node/internal/engine/worker/decentralized/contract/optimism"
	"github.com/rss3-network/node/internal/engine/worker/decentralized/contract/paragraph"
	"github.com/rss3-network/node/internal/engine/worker/decentralized/contract/paraswap"
	"github.com/rss3-network/node/internal/engine/worker/decentralized/contract/polymarket"
	"github.com/rss3-network/node/internal/engine/worker/decentralized/contract/rainbow"
	"github.com/rss3-network/node/internal/engine/worker/decentralized/contract/rss3"
	"github.com/rss3-network/node/internal/engine/worker/decentralized/contract/savm"
	"github.com/rss3-network/node/internal/engine/worker/decentralized/contract/stargate"
	"github.com/rss3-network/node/internal/engine/worker/decentralized/contract/uniswap"
	"github.com/rss3-network/node/internal/engine/worker/decentralized/contract/vsl"
	"github.com/rss3-network/node/internal/engine/worker/decentralized/contract/zerion"
	"github.com/rss3-network/node/internal/engine/worker/decentralized/core"
	"github.com/rss3-network/node/schema/worker/decentralized"
)

func New(config *config.Module, databaseClient database.Client, redisClient rueidis.Client) (engine.Worker, error) {
	if config.Worker == decentralized.Core {
		return core.NewWorker(config, databaseClient, redisClient)
	}

	return newNonCoreWorker(config, databaseClient, redisClient)
}

//nolint:gocyclo
func newNonCoreWorker(config *config.Module, databaseClient database.Client, redisClient rueidis.Client) (engine.Worker, error) {
	switch config.Worker {
	case decentralized.Mirror:
		return mirror.NewWorker(config, databaseClient)
	case decentralized.RSS3:
		return rss3.NewWorker(config)
	case decentralized.Paragraph:
		return paragraph.NewWorker(config)
	case decentralized.OpenSea:
		return opensea.NewWorker(config)
	case decentralized.Uniswap:
		return uniswap.NewWorker(config)
	case decentralized.Arbitrum:
		return arbitrum.NewWorker(config)
	case decentralized.Optimism:
		return optimism.NewWorker(config)
	case decentralized.Aavegotchi:
		return aavegotchi.NewWorker(config)
	case decentralized.Lens:
		return lens.NewWorker(config)
	case decentralized.Looksrare:
		return looksrare.NewWorker(config)
	case decentralized.Matters:
		return matters.NewWorker(config)
	case decentralized.Momoka:
		return momoka.NewWorker(config)
	case decentralized.Nouns:
		return nouns.NewWorker(config)
	case decentralized.Highlight:
		return highlight.NewWorker(config)
	case decentralized.Aave:
		return aave.NewWorker(config)
	case decentralized.IQWiki:
		return iqwiki.NewWorker(config)
	case decentralized.Lido:
		return lido.NewWorker(config)
	case decentralized.Crossbell:
		return crossbell.NewWorker(config)
	case decentralized.ENS:
		return ens.NewWorker(config, databaseClient)
	case decentralized.Oneinch:
		return oneinch.NewWorker(config)
	case decentralized.KiwiStand:
		return kiwistand.NewWorker(config)
	case decentralized.SAVM:
		return savm.NewWorker(config)
	case decentralized.VSL:
		return vsl.NewWorker(config)
	case decentralized.Stargate:
		return stargate.NewWorker(config)
	case decentralized.Curve:
		return curve.NewWorker(config, redisClient)
	case decentralized.Paraswap:
		return paraswap.NewWorker(config)
	case decentralized.Cow:
		return cow.NewWorker(config)
	case decentralized.BendDAO:
		return benddao.NewWorker(config)
	case decentralized.Base:
		return base.NewWorker(config)
	case decentralized.Linea:
		return linea.NewWorker(config)
	case decentralized.Polymarket:
		return polymarket.NewWorker(config)
	case decentralized.LiNEAR:
		return linear.NewWorker(config)
<<<<<<< HEAD
	case decentralized.Rainbow:
		return rainbow.NewWorker(config)
=======
	case decentralized.Zerion:
		return zerion.NewWorker(config)
>>>>>>> f9b6f816
	default:
		return nil, fmt.Errorf("unsupported worker %s", config.Worker)
	}
}<|MERGE_RESOLUTION|>--- conflicted
+++ resolved
@@ -120,13 +120,10 @@
 		return polymarket.NewWorker(config)
 	case decentralized.LiNEAR:
 		return linear.NewWorker(config)
-<<<<<<< HEAD
+	case decentralized.Zerion:
+		return zerion.NewWorker(config)
 	case decentralized.Rainbow:
 		return rainbow.NewWorker(config)
-=======
-	case decentralized.Zerion:
-		return zerion.NewWorker(config)
->>>>>>> f9b6f816
 	default:
 		return nil, fmt.Errorf("unsupported worker %s", config.Worker)
 	}
