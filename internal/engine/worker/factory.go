package worker

import (
	"fmt"

	"github.com/naturalselectionlabs/rss3-node/config"
	"github.com/naturalselectionlabs/rss3-node/internal/database"
	"github.com/naturalselectionlabs/rss3-node/internal/engine"
	"github.com/naturalselectionlabs/rss3-node/internal/engine/worker/contract/aavegotchi"
	"github.com/naturalselectionlabs/rss3-node/internal/engine/worker/contract/highlight"
	"github.com/naturalselectionlabs/rss3-node/internal/engine/worker/contract/lens"
	"github.com/naturalselectionlabs/rss3-node/internal/engine/worker/contract/lido"
	"github.com/naturalselectionlabs/rss3-node/internal/engine/worker/contract/looksrare"
	"github.com/naturalselectionlabs/rss3-node/internal/engine/worker/contract/matters"
	"github.com/naturalselectionlabs/rss3-node/internal/engine/worker/contract/mirror"
	"github.com/naturalselectionlabs/rss3-node/internal/engine/worker/contract/momoka"
	"github.com/naturalselectionlabs/rss3-node/internal/engine/worker/contract/opensea"
	"github.com/naturalselectionlabs/rss3-node/internal/engine/worker/contract/optimism"
	"github.com/naturalselectionlabs/rss3-node/internal/engine/worker/contract/paragraph"
	"github.com/naturalselectionlabs/rss3-node/internal/engine/worker/contract/rss3"
	"github.com/naturalselectionlabs/rss3-node/internal/engine/worker/contract/uniswap"
	"github.com/naturalselectionlabs/rss3-node/internal/engine/worker/fallback"
	"github.com/naturalselectionlabs/rss3-node/internal/engine/worker/farcaster"
	"github.com/naturalselectionlabs/rss3-node/schema/filter"
)

func New(config *config.Module, databaseClient database.Client) (engine.Worker, error) {
	switch config.Worker {
	case filter.Fallback:
		return fallback.NewWorker(config)
	case filter.Mirror:
		return mirror.NewWorker(config, databaseClient)
	case filter.Farcaster:
		return farcaster.NewWorker()
	case filter.RSS3:
		return rss3.NewWorker(config)
	case filter.Paragraph:
		return paragraph.NewWorker(config)
	case filter.OpenSea:
		return opensea.NewWorker(config)
	case filter.Uniswap:
		return uniswap.NewWorker(config)
	case filter.Optimism:
		return optimism.NewWorker(config)
	case filter.Aavegotchi:
		return aavegotchi.NewWorker(config)
	case filter.Lens:
		return lens.NewWorker(config)
	case filter.Looksrare:
		return looksrare.NewWorker(config)
	case filter.Matters:
		return matters.NewWorker(config)
	case filter.Momoka:
		return momoka.NewWorker(config)
<<<<<<< HEAD
	case filter.Lido:
		return lido.NewWorker(config)
=======
	case filter.Highlight:
		return highlight.NewWorker(config)
>>>>>>> f602f997
	default:
		return nil, fmt.Errorf("unsupported worker %s", config.Worker)
	}
}<|MERGE_RESOLUTION|>--- conflicted
+++ resolved
@@ -52,13 +52,10 @@
 		return matters.NewWorker(config)
 	case filter.Momoka:
 		return momoka.NewWorker(config)
-<<<<<<< HEAD
+	case filter.Highlight:
+		return highlight.NewWorker(config)
 	case filter.Lido:
 		return lido.NewWorker(config)
-=======
-	case filter.Highlight:
-		return highlight.NewWorker(config)
->>>>>>> f602f997
 	default:
 		return nil, fmt.Errorf("unsupported worker %s", config.Worker)
 	}
