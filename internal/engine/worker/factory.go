--- conflicted
+++ resolved
@@ -80,13 +80,10 @@
 		return kiwistand.NewWorker(config)
 	case filter.SAVM:
 		return savm.NewWorker(config)
-<<<<<<< HEAD
+	case filter.VSL:
+		return vsl.NewWorker(config)
 	case filter.Curve:
 		return curve.NewWorker(config, redisClient)
-=======
-	case filter.VSL:
-		return vsl.NewWorker(config)
->>>>>>> 8b9d6d42
 	default:
 		return nil, fmt.Errorf("unsupported worker %s", config.Worker)
 	}
