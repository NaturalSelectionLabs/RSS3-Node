--- conflicted
+++ resolved
@@ -43,13 +43,10 @@
 		return aavegotchi.NewWorker(config)
 	case filter.Lens:
 		return lens.NewWorker(config)
-<<<<<<< HEAD
-	case engine.IQWiki:
-		return iqwiki.NewWorker()
-=======
 	case filter.Looksrare:
 		return looksrare.NewWorker(config)
->>>>>>> 8453816c
+	case filter.IQWiki:
+		return iqwiki.NewWorker()
 	default:
 		return nil, fmt.Errorf("unsupported worker %s", config.Worker)
 	}
