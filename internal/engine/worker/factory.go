--- conflicted
+++ resolved
@@ -49,13 +49,10 @@
 		return looksrare.NewWorker(config)
 	case filter.Matters:
 		return matters.NewWorker(config)
-<<<<<<< HEAD
+	case filter.Momoka:
+		return momoka.NewWorker(config)
 	case filter.ENS:
 		return ens.NewWorker(config, databaseClient)
-=======
-	case filter.Momoka:
-		return momoka.NewWorker(config)
->>>>>>> 36b2b767
 	default:
 		return nil, fmt.Errorf("unsupported worker %s", config.Worker)
 	}
