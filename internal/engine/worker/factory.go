package worker

import (
	"fmt"

	"github.com/rss3-network/serving-node/config"
	"github.com/rss3-network/serving-node/internal/database"
	"github.com/rss3-network/serving-node/internal/engine"
	"github.com/rss3-network/serving-node/internal/engine/worker/contract/aave"
	"github.com/rss3-network/serving-node/internal/engine/worker/contract/aavegotchi"
	"github.com/rss3-network/serving-node/internal/engine/worker/contract/ens"
	"github.com/rss3-network/serving-node/internal/engine/worker/contract/highlight"
	"github.com/rss3-network/serving-node/internal/engine/worker/contract/iqwiki"
	"github.com/rss3-network/serving-node/internal/engine/worker/contract/lens"
	"github.com/rss3-network/serving-node/internal/engine/worker/contract/looksrare"
	"github.com/rss3-network/serving-node/internal/engine/worker/contract/matters"
	"github.com/rss3-network/serving-node/internal/engine/worker/contract/mirror"
	"github.com/rss3-network/serving-node/internal/engine/worker/contract/momoka"
	"github.com/rss3-network/serving-node/internal/engine/worker/contract/opensea"
	"github.com/rss3-network/serving-node/internal/engine/worker/contract/optimism"
	"github.com/rss3-network/serving-node/internal/engine/worker/contract/paragraph"
	"github.com/rss3-network/serving-node/internal/engine/worker/contract/rss3"
	"github.com/rss3-network/serving-node/internal/engine/worker/contract/uniswap"
	"github.com/rss3-network/serving-node/internal/engine/worker/fallback"
	"github.com/rss3-network/serving-node/internal/engine/worker/farcaster"
	"github.com/rss3-network/serving-node/schema/filter"
)

func New(config *config.Module, databaseClient database.Client) (engine.Worker, error) {
	switch config.Worker {
	case filter.Fallback:
		return fallback.NewWorker(config)
	case filter.Mirror:
		return mirror.NewWorker(config, databaseClient)
	case filter.Farcaster:
		return farcaster.NewWorker()
	case filter.RSS3:
		return rss3.NewWorker(config)
	case filter.Paragraph:
		return paragraph.NewWorker(config)
	case filter.OpenSea:
		return opensea.NewWorker(config)
	case filter.Uniswap:
		return uniswap.NewWorker(config)
	case filter.Optimism:
		return optimism.NewWorker(config)
	case filter.Aavegotchi:
		return aavegotchi.NewWorker(config)
	case filter.Lens:
		return lens.NewWorker(config)
	case filter.Looksrare:
		return looksrare.NewWorker(config)
	case filter.Matters:
		return matters.NewWorker(config)
	case filter.Momoka:
		return momoka.NewWorker(config)
	case filter.Highlight:
		return highlight.NewWorker(config)
<<<<<<< HEAD
	case filter.ENS:
		return ens.NewWorker(config, databaseClient)
=======
	case filter.Aave:
		return aave.NewWorker(config)
	case filter.IQWiki:
		return iqwiki.NewWorker()
>>>>>>> a20a8e8a
	default:
		return nil, fmt.Errorf("unsupported worker %s", config.Worker)
	}
}<|MERGE_RESOLUTION|>--- conflicted
+++ resolved
@@ -56,15 +56,12 @@
 		return momoka.NewWorker(config)
 	case filter.Highlight:
 		return highlight.NewWorker(config)
-<<<<<<< HEAD
-	case filter.ENS:
-		return ens.NewWorker(config, databaseClient)
-=======
 	case filter.Aave:
 		return aave.NewWorker(config)
 	case filter.IQWiki:
 		return iqwiki.NewWorker()
->>>>>>> a20a8e8a
+	case filter.ENS:
+		return ens.NewWorker(config, databaseClient)
 	default:
 		return nil, fmt.Errorf("unsupported worker %s", config.Worker)
 	}
