--- conflicted
+++ resolved
@@ -43,13 +43,10 @@
 		return aavegotchi.NewWorker(config)
 	case filter.Lens:
 		return lens.NewWorker(config)
-<<<<<<< HEAD
+	case filter.Looksrare:
+		return looksrare.NewWorker(config)
 	case filter.Momoka:
 		return momoka.NewWorker(config)
-=======
-	case filter.Looksrare:
-		return looksrare.NewWorker(config)
->>>>>>> 86f5d505
 	default:
 		return nil, fmt.Errorf("unsupported worker %s", config.Worker)
 	}
