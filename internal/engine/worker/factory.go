package worker

import (
	"fmt"

	"github.com/naturalselectionlabs/rss3-node/internal/database"
	"github.com/naturalselectionlabs/rss3-node/internal/engine"
	"github.com/naturalselectionlabs/rss3-node/internal/engine/worker/contract/mirror"
	"github.com/naturalselectionlabs/rss3-node/internal/engine/worker/fallback"
	"github.com/naturalselectionlabs/rss3-node/internal/engine/worker/farcaster"
)

func New(config *engine.Config, databaseClient database.Client) (engine.Worker, error) {
	switch config.Worker {
	case engine.Fallback:
		return fallback.NewWorker(config)
<<<<<<< HEAD
	case engine.Farcaster:
		return farcaster.NewWorker()
=======
	case engine.Mirror:
		return mirror.NewWorker(config, databaseClient)
>>>>>>> b547d8e7
	default:
		return nil, fmt.Errorf("unsupported worker %s", config.Worker)
	}
}<|MERGE_RESOLUTION|>--- conflicted
+++ resolved
@@ -14,13 +14,10 @@
 	switch config.Worker {
 	case engine.Fallback:
 		return fallback.NewWorker(config)
-<<<<<<< HEAD
+	case engine.Mirror:
+		return mirror.NewWorker(config, databaseClient)
 	case engine.Farcaster:
 		return farcaster.NewWorker()
-=======
-	case engine.Mirror:
-		return mirror.NewWorker(config, databaseClient)
->>>>>>> b547d8e7
 	default:
 		return nil, fmt.Errorf("unsupported worker %s", config.Worker)
 	}
