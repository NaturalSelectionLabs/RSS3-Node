--- conflicted
+++ resolved
@@ -32,13 +32,10 @@
 		return opensea.NewWorker(config)
 	case engine.Uniswap:
 		return uniswap.NewWorker(config)
-<<<<<<< HEAD
+	case engine.Optimism:
+		return optimism.NewWorker(config)
 	case engine.Aavegotchi:
 		return aavegotchi.NewWorker(config)
-=======
-	case engine.Optimism:
-		return optimism.NewWorker(config)
->>>>>>> c5bb5982
 	default:
 		return nil, fmt.Errorf("unsupported worker %s", config.Worker)
 	}
