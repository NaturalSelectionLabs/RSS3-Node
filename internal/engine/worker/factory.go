package worker

import (
	"fmt"

	"github.com/rss3-network/serving-node/config"
	"github.com/rss3-network/serving-node/internal/database"
	"github.com/rss3-network/serving-node/internal/engine"
	"github.com/rss3-network/serving-node/internal/engine/worker/contract/aave"
	"github.com/rss3-network/serving-node/internal/engine/worker/contract/aavegotchi"
	"github.com/rss3-network/serving-node/internal/engine/worker/contract/highlight"
	"github.com/rss3-network/serving-node/internal/engine/worker/contract/lens"
	"github.com/rss3-network/serving-node/internal/engine/worker/contract/lido"
	"github.com/rss3-network/serving-node/internal/engine/worker/contract/looksrare"
	"github.com/rss3-network/serving-node/internal/engine/worker/contract/matters"
	"github.com/rss3-network/serving-node/internal/engine/worker/contract/mirror"
	"github.com/rss3-network/serving-node/internal/engine/worker/contract/momoka"
	"github.com/rss3-network/serving-node/internal/engine/worker/contract/opensea"
	"github.com/rss3-network/serving-node/internal/engine/worker/contract/optimism"
	"github.com/rss3-network/serving-node/internal/engine/worker/contract/paragraph"
	"github.com/rss3-network/serving-node/internal/engine/worker/contract/rss3"
	"github.com/rss3-network/serving-node/internal/engine/worker/contract/uniswap"
	"github.com/rss3-network/serving-node/internal/engine/worker/fallback"
	"github.com/rss3-network/serving-node/internal/engine/worker/farcaster"
	"github.com/rss3-network/serving-node/schema/filter"
)

func New(config *config.Module, databaseClient database.Client) (engine.Worker, error) {
	switch config.Worker {
	case filter.Fallback:
		return fallback.NewWorker(config)
	case filter.Mirror:
		return mirror.NewWorker(config, databaseClient)
	case filter.Farcaster:
		return farcaster.NewWorker()
	case filter.RSS3:
		return rss3.NewWorker(config)
	case filter.Paragraph:
		return paragraph.NewWorker(config)
	case filter.OpenSea:
		return opensea.NewWorker(config)
	case filter.Uniswap:
		return uniswap.NewWorker(config)
	case filter.Optimism:
		return optimism.NewWorker(config)
	case filter.Aavegotchi:
		return aavegotchi.NewWorker(config)
	case filter.Lens:
		return lens.NewWorker(config)
	case filter.Looksrare:
		return looksrare.NewWorker(config)
	case filter.Matters:
		return matters.NewWorker(config)
	case filter.Momoka:
		return momoka.NewWorker(config)
	case filter.Highlight:
		return highlight.NewWorker(config)
<<<<<<< HEAD
	case filter.Lido:
		return lido.NewWorker(config)
=======
	case filter.Aave:
		return aave.NewWorker(config)
>>>>>>> 155f5c9c
	default:
		return nil, fmt.Errorf("unsupported worker %s", config.Worker)
	}
}<|MERGE_RESOLUTION|>--- conflicted
+++ resolved
@@ -55,13 +55,10 @@
 		return momoka.NewWorker(config)
 	case filter.Highlight:
 		return highlight.NewWorker(config)
-<<<<<<< HEAD
+	case filter.Aave:
+		return aave.NewWorker(config)
 	case filter.Lido:
 		return lido.NewWorker(config)
-=======
-	case filter.Aave:
-		return aave.NewWorker(config)
->>>>>>> 155f5c9c
 	default:
 		return nil, fmt.Errorf("unsupported worker %s", config.Worker)
 	}
