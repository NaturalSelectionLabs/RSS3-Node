--- conflicted
+++ resolved
@@ -26,13 +26,10 @@
 		return rss3.NewWorker(config)
 	case engine.Paragraph:
 		return paragraph.NewWorker(config)
-<<<<<<< HEAD
+	case engine.OpenSea:
+		return opensea.NewWorker(config)
 	case engine.Aavegotchi:
 		return aavegotchi.NewWorker(config)
-=======
-	case engine.OpenSea:
-		return opensea.NewWorker(config)
->>>>>>> df98e65f
 	default:
 		return nil, fmt.Errorf("unsupported worker %s", config.Worker)
 	}
