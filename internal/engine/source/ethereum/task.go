package ethereum

import (
	"fmt"
	"math/big"

	"github.com/ethereum/go-ethereum/common"
	"github.com/ethereum/go-ethereum/core/types"
	"github.com/naturalselectionlabs/rss3-node/internal/engine"
	"github.com/naturalselectionlabs/rss3-node/provider/ethereum"
	"github.com/naturalselectionlabs/rss3-node/schema"
	"github.com/naturalselectionlabs/rss3-node/schema/filter"
	"github.com/shopspring/decimal"
)

const defaultFeeDecimal = 18

var _ engine.Task = (*Task)(nil)

type Task struct {
<<<<<<< HEAD
	Chain            filter.ChainEthereum
	Header           *ethereum.Header
	Transaction      *ethereum.Transaction
	TransactionIndex uint
	Receipt          *ethereum.Receipt
=======
	Chain       filter.ChainEthereum
	Header      *types.Header
	Transaction *types.Transaction
	Receipt     *types.Receipt
>>>>>>> b0277cea
}

func (t Task) ID() string {
	return fmt.Sprintf("%s.%s.%s", t.Chain.Network(), t.Chain, t.Transaction.Hash)
}

func (t Task) Network() filter.Network {
	return t.Chain.Network()
}

func (t Task) Timestamp() uint64 {
	return t.Header.Timestamp
}

func (t Task) Validate() error {
	// TODO Implement it.
	return nil
}

func (t Task) BuildFeed( /* TODO Implementing options. */ ) (*schema.Feed, error) {
	var to, from common.Address

	if t.Transaction.To == nil {
		// The Nethermind node may be missing this field,
		// Reference https://github.com/NethermindEth/nethermind/issues/5823.
		if t.Receipt.ContractAddress == nil {
			return nil, fmt.Errorf("invalid receipt %s", t.Transaction.Hash)
		}

		to = *t.Receipt.ContractAddress
	} else {
		to = *t.Transaction.To
	}

	// TODO Verify transaction signature.
	// There is no signer implementation that supports all of layer 2 network at the same time.
	from = t.Transaction.From

	feeAmount, err := t.buildFee()
	if err != nil {
		return nil, fmt.Errorf("build fee: %w", err)
	}

	feed := schema.Feed{
		ID:    t.Transaction.Hash.String(),
		Chain: t.Chain,
		Index: t.Receipt.TransactionIndex,
		From:  from.String(),
		To:    to.String(),
		Type:  filter.TypeUnknown,
		Fee: schema.Fee{
			Amount:  decimal.NewFromBigInt(feeAmount, 0),
			Decimal: defaultFeeDecimal,
		},
		Actions:   make([]*schema.Action, 0),
		Status:    t.Receipt.Status == types.ReceiptStatusSuccessful,
		Timestamp: t.Header.Timestamp,
	}

	return &feed, nil
}

func (t Task) buildFee() (*big.Int, error) {
	switch t.Transaction.Type {
	case types.LegacyTxType, types.AccessListTxType:
		return new(big.Int).Mul(t.Transaction.GasPrice, new(big.Int).SetUint64(t.Receipt.GasUsed)), nil
	case types.DynamicFeeTxType:
		// TODO Add support for EIP-1559 transaction.
		return big.NewInt(0), nil
	default:
		return nil, fmt.Errorf("unsupported transaction type %d", t.Transaction.Type)
	}
}<|MERGE_RESOLUTION|>--- conflicted
+++ resolved
@@ -18,18 +18,10 @@
 var _ engine.Task = (*Task)(nil)
 
 type Task struct {
-<<<<<<< HEAD
 	Chain            filter.ChainEthereum
 	Header           *ethereum.Header
 	Transaction      *ethereum.Transaction
-	TransactionIndex uint
 	Receipt          *ethereum.Receipt
-=======
-	Chain       filter.ChainEthereum
-	Header      *types.Header
-	Transaction *types.Transaction
-	Receipt     *types.Receipt
->>>>>>> b0277cea
 }
 
 func (t Task) ID() string {
