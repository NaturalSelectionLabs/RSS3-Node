--- conflicted
+++ resolved
@@ -51,16 +51,6 @@
 }
 
 func (s *source) initialize(ctx context.Context) (err error) {
-<<<<<<< HEAD
-=======
-	// TODO Load state from checkpoint.
-	s.state = &State{
-		ChainID:     filter.ChainEthereumMainnet.ID(),
-		BlockHash:   ethereum.HashGenesis,
-		BlockNumber: 18669058,
-	}
-
->>>>>>> 6fb08799
 	if s.ethereumClient, err = ethclient.Dial(s.config.Endpoint); err != nil {
 		return fmt.Errorf("dial rpc endpoint: %w", err)
 	}
@@ -151,7 +141,7 @@
 		}
 
 		task := Task{
-			Chain:       filter.ChainEthereum(s.state.ChainID),
+			Chain:       filter.ChainEthereum(s.Chain().ID()),
 			Header:      block.Header(),
 			Transaction: transaction,
 			Receipt:     receipt,
@@ -174,8 +164,9 @@
 	}
 
 	instance := source{
-		config: config,
-		state:  state,
+		config:       config,
+		state:        state,
+		pendingState: state, // Default pending state is equal to current state.
 	}
 
 	return &instance, nil
