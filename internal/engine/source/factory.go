package source

import (
	"fmt"

	"github.com/naturalselectionlabs/rss3-node/internal/database"
	"github.com/naturalselectionlabs/rss3-node/internal/engine"
	"github.com/naturalselectionlabs/rss3-node/internal/engine/source/arweave"
	"github.com/naturalselectionlabs/rss3-node/internal/engine/source/ethereum"
	"github.com/naturalselectionlabs/rss3-node/internal/engine/source/farcaster"
	"github.com/naturalselectionlabs/rss3-node/schema/filter"
)

// New creates a new source.
func New(config *engine.Config, checkpoint *engine.Checkpoint, databaseClient database.Client) (engine.Source, error) {
	switch config.Chain.Network() {
	case filter.NetworkEthereum:
		return ethereum.NewSource(config, checkpoint)
<<<<<<< HEAD
	case filter.NetworkFarcaster:
		return farcaster.NewSource(config, checkpoint, databaseClient)
=======
	case filter.NetworkArweave:
		return arweave.NewSource(config, checkpoint)
>>>>>>> 222ce5bf
	default:
		return nil, fmt.Errorf("unsupported source %s", config.Chain.Network())
	}
}<|MERGE_RESOLUTION|>--- conflicted
+++ resolved
@@ -16,13 +16,10 @@
 	switch config.Chain.Network() {
 	case filter.NetworkEthereum:
 		return ethereum.NewSource(config, checkpoint)
-<<<<<<< HEAD
 	case filter.NetworkFarcaster:
 		return farcaster.NewSource(config, checkpoint, databaseClient)
-=======
 	case filter.NetworkArweave:
 		return arweave.NewSource(config, checkpoint)
->>>>>>> 222ce5bf
 	default:
 		return nil, fmt.Errorf("unsupported source %s", config.Chain.Network())
 	}
