package source

import (
	"fmt"

	"github.com/naturalselectionlabs/rss3-node/internal/database"
	"github.com/naturalselectionlabs/rss3-node/internal/engine"
	"github.com/naturalselectionlabs/rss3-node/internal/engine/source/ethereum"
	"github.com/naturalselectionlabs/rss3-node/internal/engine/source/farcaster"
	"github.com/naturalselectionlabs/rss3-node/schema/filter"
)

// New creates a new source.
<<<<<<< HEAD
func New(config *engine.Config, checkpoint *engine.Checkpoint, databaseClient database.Client) (engine.Source, error) {
	switch config.Network {
=======
func New(config *engine.Config, checkpoint *engine.Checkpoint) (engine.Source, error) {
	switch config.Chain.Network() {
>>>>>>> 574e97d5
	case filter.NetworkEthereum:
		return ethereum.NewSource(config, checkpoint)
	case filter.NetworkFarcaster:
		return farcaster.NewSource(config, checkpoint, databaseClient)
	default:
		return nil, fmt.Errorf("unsupported source %s", config.Chain.Network())
	}
}<|MERGE_RESOLUTION|>--- conflicted
+++ resolved
@@ -11,13 +11,8 @@
 )
 
 // New creates a new source.
-<<<<<<< HEAD
 func New(config *engine.Config, checkpoint *engine.Checkpoint, databaseClient database.Client) (engine.Source, error) {
-	switch config.Network {
-=======
-func New(config *engine.Config, checkpoint *engine.Checkpoint) (engine.Source, error) {
 	switch config.Chain.Network() {
->>>>>>> 574e97d5
 	case filter.NetworkEthereum:
 		return ethereum.NewSource(config, checkpoint)
 	case filter.NetworkFarcaster:
