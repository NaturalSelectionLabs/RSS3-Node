--- conflicted
+++ resolved
@@ -77,49 +77,85 @@
 	return nil
 }
 
+// initializeBlockHeights initializes block heights.
+func (s *source) initializeBlockHeights() {
+	if s.option.BlockHeightStart != nil && s.option.BlockHeightStart.Uint64() > s.state.BlockHeight {
+		s.pendingState.BlockHeight = s.option.BlockHeightStart.Uint64()
+		s.state.BlockHeight = s.option.BlockHeightStart.Uint64()
+	}
+}
+
+// pollBlocks polls blocks from arweave network.
 func (s *source) pollBlocks(ctx context.Context, tasksChan chan<- *engine.Tasks, filter *Filter) error {
 	var (
 		blockHeightLatestRemote int64
 		err                     error
 	)
 
-	s.setBlockHeightStart()
-
-	blockHeightLatestRemote, err = s.getBlockHeightLatestRemote(ctx)
-	if err != nil {
-		return err
+	// Get start block height from config
+	// if not set, use default value 0
+	s.initializeBlockHeights()
+
+	// Get target block height from config
+	// if not set, use the latest block height from arweave network
+	if s.option.BlockHeightTarget != nil {
+		zap.L().Info("block height target", zap.Uint64("block.height.target", s.option.BlockHeightTarget.Uint64()))
+		blockHeightLatestRemote = int64(s.option.BlockHeightTarget.Uint64())
+	} else {
+		// Get remote block height from arweave network.
+		blockHeightLatestRemote, err = s.arweaveClient.GetBlockHeight(ctx)
+		if err != nil {
+			return fmt.Errorf("get latest block height: %w", err)
+		}
+
+		zap.L().Info("get latest block height", zap.Int64("block.height", blockHeightLatestRemote))
 	}
 
 	for {
-		if s.reachedTargetBlockHeight() {
+		if s.option.BlockHeightTarget != nil && s.option.BlockHeightTarget.Uint64() <= s.state.BlockHeight {
 			break
 		}
 
-		if s.isBlockHeightLatest(blockHeightLatestRemote) {
-			blockHeightLatestRemote, err = s.refreshBlockHeightLatestRemote(ctx)
-			if err != nil {
-				return err
+		// Check if block height is latest.
+		if s.state.BlockHeight >= uint64(blockHeightLatestRemote) {
+			// Get the latest block height from arweave network for reconfirming.
+			if blockHeightLatestRemote, err = s.arweaveClient.GetBlockHeight(ctx); err != nil {
+				return fmt.Errorf("get latest block height: %w", err)
+			}
+
+			zap.L().Info("get latest block height", zap.Int64("block.height", blockHeightLatestRemote))
+
+			if s.state.BlockHeight >= uint64(blockHeightLatestRemote) {
+				// Wait for the next block on arweave network.
+				time.Sleep(defaultBlockTime)
 			}
 
 			continue
 		}
 
-		blockHeightEnd := s.getBlockHeightEnd(blockHeightLatestRemote)
-
-		blocks, err := s.pullBlocksByRange(ctx, blockHeightEnd)
-		if err != nil {
-			return err
-		}
-
-		transactions, err := s.pullAndFilterTransactions(ctx, blocks, filter)
-		if err != nil {
-			return err
-		}
-
-<<<<<<< HEAD
-		if err := s.pullTransactionData(ctx, transactions); err != nil {
-			return err
-=======
+		// Pull blocks
+		blockHeightEnd := lo.Min([]uint64{
+			uint64(blockHeightLatestRemote),
+			s.state.BlockHeight + *s.option.RPCThreadBlocks - 1,
+		})
+
+		// Pull blocks by range.
+		blocks, err := s.batchPullBlocksByRange(ctx, s.state.BlockHeight, blockHeightEnd)
+		if err != nil {
+			return fmt.Errorf("batch pull blocks: %w", err)
+		}
+
+		// Pull transactions.
+		transactionIDs := lo.FlatMap(blocks, func(block *arweave.Block, _ int) []string {
+			return block.Txs
+		})
+
+		// Batch pull transactions by ids.
+		transactions, err := s.batchPullTransactions(ctx, transactionIDs)
+		if err != nil {
+			return fmt.Errorf("batch pull transactions: %w", err)
+		}
+
 		// Filter non batch transactions.
 		transactions = s.filterNonBatchTransaction(transactions)
 
@@ -129,130 +165,36 @@
 		// Pull transaction data.
 		if err := s.batchPullData(ctx, transactions); err != nil {
 			return fmt.Errorf("batch pull data: %w", err)
->>>>>>> 9850dd83
-		}
-
-		if err := s.decodeBundleTransactions(ctx, blocks, transactions); err != nil {
-			return err
-		}
-
+		}
+
+		// Decode Bundle transactions group by block.
+		for index, block := range blocks {
+			bundleTransactions, err := s.batchPullBundleTransactions(ctx, s.GroupBundleTransactions(transactions, block))
+			if err != nil {
+				return fmt.Errorf("pull bundle transacctions: %w", err)
+			}
+
+			for _, bundleTransaction := range bundleTransactions {
+				blocks[index].Txs = append(blocks[index].Txs, bundleTransaction.ID)
+			}
+
+			transactions = append(transactions, bundleTransactions...)
+		}
+
+		// Discard the Bundle transaction itself.
 		transactions = s.discardRootBundleTransaction(transactions)
 
 		tasks := s.buildTasks(ctx, blocks, transactions)
 
+		// TODO It might be possible to use generics to avoid manual type assertions.
 		tasksChan <- tasks
 
-		s.updateBlockHeight()
+		// Update state by two phase commit to avoid data inconsistency.
+		s.state = s.pendingState
+		s.pendingState.BlockHeight++
 	}
 
 	return nil
-}
-
-func (s *source) setBlockHeightStart() {
-	if s.option.BlockHeightStart != nil && s.option.BlockHeightStart.Uint64() > s.state.BlockHeight {
-		s.pendingState.BlockHeight = s.option.BlockHeightStart.Uint64()
-		s.state.BlockHeight = s.option.BlockHeightStart.Uint64()
-	}
-}
-
-func (s *source) getBlockHeightLatestRemote(ctx context.Context) (int64, error) {
-	if s.option.BlockHeightTarget != nil {
-		zap.L().Info("block height target", zap.Uint64("block.height.target", s.option.BlockHeightTarget.Uint64()))
-		return int64(s.option.BlockHeightTarget.Uint64()), nil
-	}
-
-	blockHeightLatestRemote, err := s.arweaveClient.GetBlockHeight(ctx)
-	if err != nil {
-		return 0, fmt.Errorf("get latest block height: %w", err)
-	}
-
-	zap.L().Info("get latest block height", zap.Int64("block.height", blockHeightLatestRemote))
-
-	return blockHeightLatestRemote, nil
-}
-
-func (s *source) reachedTargetBlockHeight() bool {
-	return s.option.BlockHeightTarget != nil && s.option.BlockHeightTarget.Uint64() <= s.state.BlockHeight
-}
-
-func (s *source) isBlockHeightLatest(blockHeightLatestRemote int64) bool {
-	return s.state.BlockHeight >= uint64(blockHeightLatestRemote)
-}
-
-func (s *source) refreshBlockHeightLatestRemote(ctx context.Context) (int64, error) {
-	blockHeightLatestRemote, err := s.arweaveClient.GetBlockHeight(ctx)
-	if err != nil {
-		return 0, fmt.Errorf("get latest block height: %w", err)
-	}
-
-	zap.L().Info("get latest block height", zap.Int64("block.height", blockHeightLatestRemote))
-
-	if s.state.BlockHeight >= uint64(blockHeightLatestRemote) {
-		time.Sleep(defaultBlockTime)
-	}
-
-	return blockHeightLatestRemote, nil
-}
-
-func (s *source) getBlockHeightEnd(blockHeightLatestRemote int64) uint64 {
-	return lo.Min([]uint64{
-		uint64(blockHeightLatestRemote),
-		s.state.BlockHeight + *s.option.RPCThreadBlocks - 1,
-	})
-}
-
-func (s *source) pullBlocksByRange(ctx context.Context, blockHeightEnd uint64) ([]*arweave.Block, error) {
-	blocks, err := s.batchPullBlocksByRange(ctx, s.state.BlockHeight, blockHeightEnd)
-	if err != nil {
-		return nil, fmt.Errorf("batch pull blocks: %w", err)
-	}
-
-	return blocks, nil
-}
-
-func (s *source) pullAndFilterTransactions(ctx context.Context, blocks []*arweave.Block, filter *Filter) ([]*arweave.Transaction, error) {
-	transactionIDs := lo.FlatMap(blocks, func(block *arweave.Block, _ int) []string {
-		return block.Txs
-	})
-
-	transactions, err := s.batchPullTransactions(ctx, transactionIDs)
-	if err != nil {
-		return nil, fmt.Errorf("batch pull transactions: %w", err)
-	}
-
-	transactions = s.filterOwnerTransaction(transactions, filter.OwnerAddresses)
-
-	return transactions, nil
-}
-
-func (s *source) pullTransactionData(ctx context.Context, transactions []*arweave.Transaction) error {
-	if err := s.batchPullData(ctx, transactions); err != nil {
-		return fmt.Errorf("batch pull data: %w", err)
-	}
-
-	return nil
-}
-
-func (s *source) decodeBundleTransactions(ctx context.Context, blocks []*arweave.Block, transactions []*arweave.Transaction) error {
-	for index, block := range blocks {
-		bundleTransactions, err := s.batchPullBundleTransactions(ctx, s.GroupBundleTransactions(transactions, block))
-		if err != nil {
-			return fmt.Errorf("pull bundle transacctions: %w", err)
-		}
-
-		for _, bundleTransaction := range bundleTransactions {
-			blocks[index].Txs = append(blocks[index].Txs, bundleTransaction.ID)
-		}
-
-		transactions = append(transactions, bundleTransactions...)
-	}
-
-	return nil
-}
-
-func (s *source) updateBlockHeight() {
-	s.state = s.pendingState
-	s.pendingState.BlockHeight++
 }
 
 // batchPullBlocksByRange pulls blocks by range, from local state block height to remote block height.
@@ -547,7 +489,7 @@
 		pendingState: state, // Default pending state is equal to the current state.
 	}
 
-	// Initialize network
+	// Initialize filter.
 	if sourceFilter != nil {
 		var ok bool
 		if instance.filter, ok = sourceFilter.(*Filter); !ok {
