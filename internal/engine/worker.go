package engine

import (
	"context"

	"github.com/naturalselectionlabs/rss3-node/schema"
)

// Name represents a worker name.
//
//go:generate go run --mod=mod github.com/dmarkham/enumer@v1.5.9 --values --type=Name --linecomment --output worker_string.go --json --yaml --sql
type Name int

const (
	Fallback  Name = iota + 1 // fallback
	Mirror                    // mirror
	Farcaster                 // farcaster
<<<<<<< HEAD
	Uniswap                   // uniswap
=======
	RSS3                      // rss3
>>>>>>> d9c055f9
)

type Worker interface {
	Name() string
	Filter() SourceFilter
	Match(ctx context.Context, task Task) (bool, error)
	Transform(ctx context.Context, task Task) (*schema.Feed, error)
}<|MERGE_RESOLUTION|>--- conflicted
+++ resolved
@@ -15,11 +15,8 @@
 	Fallback  Name = iota + 1 // fallback
 	Mirror                    // mirror
 	Farcaster                 // farcaster
-<<<<<<< HEAD
+	RSS3                      // rss3
 	Uniswap                   // uniswap
-=======
-	RSS3                      // rss3
->>>>>>> d9c055f9
 )
 
 type Worker interface {
