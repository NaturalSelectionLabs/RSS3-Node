package engine

import (
	"context"

	"github.com/naturalselectionlabs/rss3-node/schema"
)

// Name represents a worker name.
//
//go:generate go run --mod=mod github.com/dmarkham/enumer@v1.5.9 --values --type=Name --linecomment --output worker_string.go --json --yaml --sql
type Name int

const (
<<<<<<< HEAD
	Fallback   Name = iota + 1 // fallback
	Mirror                     // mirror
	Farcaster                  // farcaster
	RSS3                       // rss3
	Paragraph                  // paragraph
	OpenSea                    // opensea
	Uniswap                    // uniswap
	Aavegotchi                 // aavegotchi
=======
	Fallback  Name = iota + 1 // fallback
	Mirror                    // mirror
	Farcaster                 // farcaster
	RSS3                      // rss3
	Paragraph                 // paragraph
	OpenSea                   // opensea
	Uniswap                   // uniswap
	Optimism                  // optimism
>>>>>>> c5bb5982
)

type Worker interface {
	Name() string
	Filter() SourceFilter
	Match(ctx context.Context, task Task) (bool, error)
	Transform(ctx context.Context, task Task) (*schema.Feed, error)
}<|MERGE_RESOLUTION|>--- conflicted
+++ resolved
@@ -12,7 +12,6 @@
 type Name int
 
 const (
-<<<<<<< HEAD
 	Fallback   Name = iota + 1 // fallback
 	Mirror                     // mirror
 	Farcaster                  // farcaster
@@ -20,17 +19,8 @@
 	Paragraph                  // paragraph
 	OpenSea                    // opensea
 	Uniswap                    // uniswap
+	Optimism                  // optimism
 	Aavegotchi                 // aavegotchi
-=======
-	Fallback  Name = iota + 1 // fallback
-	Mirror                    // mirror
-	Farcaster                 // farcaster
-	RSS3                      // rss3
-	Paragraph                 // paragraph
-	OpenSea                   // opensea
-	Uniswap                   // uniswap
-	Optimism                  // optimism
->>>>>>> c5bb5982
 )
 
 type Worker interface {
