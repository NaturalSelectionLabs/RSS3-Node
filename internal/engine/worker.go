--- conflicted
+++ resolved
@@ -6,29 +6,6 @@
 	"github.com/naturalselectionlabs/rss3-node/schema"
 )
 
-<<<<<<< HEAD
-// Name represents a worker name.
-//
-//go:generate go run --mod=mod github.com/dmarkham/enumer@v1.5.9 --values --type=Name --linecomment --output worker_string.go --json --yaml --sql
-type Name int
-
-const (
-	Unknown    Name = iota // unknown
-	Fallback               // fallback
-	Mirror                 // mirror
-	Farcaster              // farcaster
-	RSS3                   // rss3
-	Paragraph              // paragraph
-	OpenSea                // opensea
-	Uniswap                // uniswap
-	Optimism               // optimism
-	Aavegotchi             // aavegotchi
-	Lens                   // lens
-	ENS                    // ens
-)
-
-=======
->>>>>>> 1541ba7c
 type Worker interface {
 	Name() string
 	Filter() SourceFilter
