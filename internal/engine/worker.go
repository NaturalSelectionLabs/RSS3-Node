--- conflicted
+++ resolved
@@ -17,11 +17,8 @@
 	Farcaster                 // farcaster
 	RSS3                      // rss3
 	Paragraph                 // paragraph
-<<<<<<< HEAD
+	OpenSea                   // opensea
 	Lens                      // lens
-=======
-	OpenSea                   // opensea
->>>>>>> df98e65f
 )
 
 type Worker interface {
