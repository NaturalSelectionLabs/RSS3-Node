package engine

import (
	"context"

	"github.com/naturalselectionlabs/rss3-node/schema"
)

// Name represents a worker name.
//
//go:generate go run --mod=mod github.com/dmarkham/enumer@v1.5.9 --values --type=Name --linecomment --output worker_string.go --json --yaml --sql
type Name int

const (
<<<<<<< HEAD
	Fallback Name = iota + 1 // fallback
	Uniswap                  // uniswap
=======
	Fallback  Name = iota + 1 // fallback
	Mirror                    // mirror
	Farcaster                 // farcaster
>>>>>>> 39b4838b
)

type Worker interface {
	Name() string
	Filter() SourceFilter
	Match(ctx context.Context, task Task) (bool, error)
	Transform(ctx context.Context, task Task) (*schema.Feed, error)
}<|MERGE_RESOLUTION|>--- conflicted
+++ resolved
@@ -12,14 +12,10 @@
 type Name int
 
 const (
-<<<<<<< HEAD
 	Fallback Name = iota + 1 // fallback
-	Uniswap                  // uniswap
-=======
-	Fallback  Name = iota + 1 // fallback
 	Mirror                    // mirror
 	Farcaster                 // farcaster
->>>>>>> 39b4838b
+	Uniswap                  // uniswap
 )
 
 type Worker interface {
