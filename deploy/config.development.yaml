--- conflicted
+++ resolved
@@ -80,15 +80,14 @@
       endpoint: https://rpc.ankr.com/polygon
       parameters:
           block_number_start: 48300005
-<<<<<<< HEAD
+    - network: ethereum
+      worker: highlight
+      endpoint: https://rpc.ankr.com/eth
+      parameters:
+        block_number_start:
     - network: crossbell
       worker: crossbell
       endpoint: https://rpc.crossbell.io
-=======
-    - network: ethereum
-      worker: highlight
-      endpoint: https://rpc.ankr.com/eth
->>>>>>> 49a8457a
       parameters:
         block_number_start:
     # farcaster
@@ -115,14 +114,9 @@
       endpoint: https://rpc.ankr.com/eth
       parameters:
         block_number_start:
+
     - network: polygon
       worker: matters
       endpoint: https://rpc.ankr.com/polygon
       parameters:
-        block_number_start: 52398940
-    - network: arweave
-      worker: momoka
-      endpoint: https://rpc.ankr.com/polygon
-      parameters:
-        block_height_start:
-        rpc_thread_blocks:+        block_number_start: 52398940