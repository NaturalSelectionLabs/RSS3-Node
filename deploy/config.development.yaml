environment: development

discovery:
    maintainer:
      evm_address:
      signature:
    server:
      endpoint:
      global_indexer_endpoint: https://gi.rss3.dev/

database:
  driver: cockroachdb
  partition: true
  uri: postgres://root@localhost:26257/defaultdb

stream:
  enable: false
  driver: kafka
  topic: rss3.node.feeds
  uri: localhost:9092

observability:
  opentelemetry:
    metrics:
      enable: true
      endpoint: 0.0.0.0:9090
    traces:
      enable: true
      insecure: true
      endpoint: localhost:4318

component:
  rss:
    - network: rss
      endpoint: https://rsshub.app/
      parameters:
        authentication:
          username:
          password:
          access_key:
          access_code:

  decentralized:
    # ethereum
    - network: ethereum
      worker: fallback
      endpoint: https://rpc.ankr.com/eth
      parameters:
        block_number_start:
        block_number_target:
    - network: ethereum
      worker: rss3
      endpoint: https://rpc.ankr.com/eth
      parameters:
        block_number_start:
        block_number_target:
    - network: polygon
      worker: lens
      endpoint: https://rpc.ankr.com/polygon
      ipfs_gateways:
      parameters:
        block_number_start:
    - network: ethereum
      worker: opensea
      endpoint: https://rpc.ankr.com/eth
      parameters:
        block_number_start:
    - network: ethereum
      worker: uniswap
      endpoint: https://rpc.ankr.com/eth
      parameters:
        block_number_start:
    - network: ethereum
      worker: optimism
      endpoint: https://rpc.ankr.com/eth
      parameters:
        block_number_start:
    - network: polygon
      worker: aavegotchi
      endpoint: https://rpc.ankr.com/polygon
      parameters:
          block_number_start: 48300005
    # farcaster
    - network: farcaster
      worker: farcaster
      endpoint: https://nemes.farcaster.xyz:2281
    # arweave
    - network: arweave
      worker: mirror
      endpoint: https://arweave.net/
      ipfs_gateways:
      parameters:
        block_height_start:
        rpc_thread_blocks:
    - network: arweave
      worker: paragraph
      endpoint: https://arweave.net
      ipfs_gateways:
      parameters:
        block_height_start:
        rpc_thread_blocks:
<<<<<<< HEAD

    # iqwiki
    - network: polygon
      worker: iqwiki
      endpoint: https://rpc.ankr.com/polygon
      parameters:
        block_number_start: 52070001
=======
    - network: ethereum
      worker: looksrare
      endpoint: https://rpc.ankr.com/eth
      parameters:
        block_number_start:
>>>>>>> 8453816c
<|MERGE_RESOLUTION|>--- conflicted
+++ resolved
@@ -99,18 +99,15 @@
       parameters:
         block_height_start:
         rpc_thread_blocks:
-<<<<<<< HEAD
+    - network: ethereum
+      worker: looksrare
+      endpoint: https://rpc.ankr.com/eth
+      parameters:
+        block_number_start:
 
     # iqwiki
     - network: polygon
       worker: iqwiki
       endpoint: https://rpc.ankr.com/polygon
       parameters:
-        block_number_start: 52070001
-=======
-    - network: ethereum
-      worker: looksrare
-      endpoint: https://rpc.ankr.com/eth
-      parameters:
-        block_number_start:
->>>>>>> 8453816c
+        block_number_start: 52070001