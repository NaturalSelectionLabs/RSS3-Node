environment: development

discovery:
  maintainer:
    owner_evm_address: "0x123" # address to receive network incentivization and ownership verification
    website: "https://abc.com/rss3-node" # link to your website
  server:
    # endpoint is how the Global Indexer reaches your RSS3 node
    # a domain name is recommended but not required, you can use an IP address+port as well
    endpoint: "https://rss3.abc.com/"
    signature: ""
    authentication:
      access_key: ""

database:
  driver: cockroachdb
  partition: true
  uri: postgres://root@localhost:26257/defaultdb

component:
  rss:
    - network: rsshub
      endpoint: https://rsshub.app/
      parameters:
        authentication:
          username:
          password:
          access_key:
          access_code:

  decentralized:
    - network: ethereum
      worker: fallback
      endpoint: https://rpc.ankr.com/eth
<<<<<<< HEAD
      parameters:
        block_number_start:
        block_number_target:
=======

    - network: farcaster
      worker: farcaster
      endpoint: https://nemes.farcaster.xyz:2281
>>>>>>> 8fcfa5f4
<|MERGE_RESOLUTION|>--- conflicted
+++ resolved
@@ -32,13 +32,10 @@
     - network: ethereum
       worker: fallback
       endpoint: https://rpc.ankr.com/eth
-<<<<<<< HEAD
       parameters:
         block_number_start:
         block_number_target:
-=======
 
     - network: farcaster
       worker: farcaster
-      endpoint: https://nemes.farcaster.xyz:2281
->>>>>>> 8fcfa5f4
+      endpoint: https://nemes.farcaster.xyz:2281