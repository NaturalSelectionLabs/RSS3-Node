environment: development

discovery:
    maintainer:
      evm_address:
      signature:
    server:
      endpoint:
      global_indexer_endpoint: https://gi.rss3.dev/

database:
  driver: cockroachdb
  partition: true
  uri: postgres://root@localhost:26257/defaultdb

stream:
  enable: false
  driver: kafka
  topic: rss3.node.feeds
  uri: localhost:9092

observability:
  opentelemetry:
    metrics:
      enable: true
      endpoint: 0.0.0.0:9090
    traces:
      enable: true
      insecure: true
      endpoint: localhost:4318

component:
  rss:
    - network: rss
      endpoint: https://rsshub.app/
      parameters:
        authentication:
          username:
          password:
          access_key:
          access_code:

  decentralized:
    # ethereum
    - network: ethereum
      worker: fallback
      endpoint: https://rpc.ankr.com/eth
      parameters:
        block_number_start:
        block_number_target:
    - network: ethereum
      worker: rss3
      endpoint: https://rpc.ankr.com/eth
      parameters:
        block_number_start:
        block_number_target:
    - network: polygon
      worker: lens
      endpoint: https://rpc.ankr.com/polygon
      ipfs_gateways:
      parameters:
        block_number_start:
    - network: ethereum
      worker: opensea
      endpoint: https://rpc.ankr.com/eth
      parameters:
        block_number_start:
    - network: ethereum
      worker: uniswap
      endpoint: https://rpc.ankr.com/eth
      parameters:
        block_number_start:
    - network: ethereum
      worker: optimism
      endpoint: https://rpc.ankr.com/eth
      parameters:
        block_number_start:
    - network: polygon
      worker: aavegotchi
      endpoint: https://rpc.ankr.com/polygon
      parameters:
          block_number_start: 48300005
    # farcaster
    - network: farcaster
      worker: farcaster
      endpoint: https://nemes.farcaster.xyz:2281
    # arweave
    - network: arweave
      worker: mirror
      endpoint: https://arweave.net/
      ipfs_gateways:
      parameters:
        block_height_start:
        rpc_thread_blocks:
    - network: arweave
      worker: paragraph
      endpoint: https://arweave.net
      ipfs_gateways:
      parameters:
        block_height_start:
        rpc_thread_blocks:
    - network: ethereum
<<<<<<< HEAD
      worker: ens
=======
      worker: looksrare
>>>>>>> 8453816c
      endpoint: https://rpc.ankr.com/eth
      parameters:
        block_number_start:<|MERGE_RESOLUTION|>--- conflicted
+++ resolved
@@ -100,11 +100,12 @@
         block_height_start:
         rpc_thread_blocks:
     - network: ethereum
-<<<<<<< HEAD
+      worker: looksrare
+      endpoint: https://rpc.ankr.com/eth
+      parameters:
+        block_number_start:
+    - network: ethereum
       worker: ens
-=======
-      worker: looksrare
->>>>>>> 8453816c
       endpoint: https://rpc.ankr.com/eth
       parameters:
         block_number_start: