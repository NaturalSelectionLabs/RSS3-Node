--- conflicted
+++ resolved
@@ -104,17 +104,13 @@
       endpoint: https://rpc.ankr.com/eth
       parameters:
         block_number_start:
-<<<<<<< HEAD
-    - network: ethereum
-      worker: lido
-      endpoint: https://rpc.ankr.com/eth
-      parameters:
-        block_number_start:
-=======
-
     - network: polygon
       worker: matters
       endpoint: https://rpc.ankr.com/polygon
       parameters:
         block_number_start: 52398940
->>>>>>> af827b01
+    - network: ethereum
+      worker: lido
+      endpoint: https://rpc.ankr.com/eth
+      parameters:
+        block_number_start: