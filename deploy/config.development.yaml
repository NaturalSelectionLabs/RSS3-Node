--- conflicted
+++ resolved
@@ -30,16 +30,11 @@
 
   decentralized:
     - network: ethereum
-      chain: mainnet
       worker: fallback
-<<<<<<< HEAD
-      endpoint: https://arweave.net/
-=======
       endpoint: https://rpc.ankr.com/eth
       parameters:
         block_number_start:
         block_number_target:
->>>>>>> df98e65f
     - network: ethereum
       worker: rss3
       endpoint: https://rpc.ankr.com/eth
@@ -47,22 +42,10 @@
         block_number_start:
         block_number_target:
     - network: ethereum
-<<<<<<< HEAD
-      worker: uniswap
-      endpoint: https://rpc.ankr.com/eth
-      parameters:
-        block_number_start:
-        block_number_target:
-    - network: arweave
-      chain: mainnet
-      worker: fallback
-      endpoint: https://arweave.net/
-=======
       worker: opensea
       endpoint: https://rpc.ankr.com/eth
       parameters:
         block_number_start:
->>>>>>> df98e65f
     - network: farcaster
       worker: farcaster
       endpoint: https://nemes.farcaster.xyz:2281
