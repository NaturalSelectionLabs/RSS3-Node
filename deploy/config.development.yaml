--- conflicted
+++ resolved
@@ -53,20 +53,17 @@
       endpoint: https://rpc.ankr.com/eth
       parameters:
         block_number_start:
-<<<<<<< HEAD
+    - network: ethereum
+      worker: uniswap
+      endpoint: https://rpc.ankr.com/eth
+      parameters:
+        block_number_start:
     - network: polygon
       worker: aavegotchi
       endpoint: https://rpc.ankr.com/polygon
       parameters:
           block_number_start: 48300005
     # farcaster
-=======
-    - network: ethereum
-      worker: uniswap
-      endpoint: https://rpc.ankr.com/eth
-      parameters:
-        block_number_start:
->>>>>>> 91501fac
     - network: farcaster
       worker: farcaster
       endpoint: https://nemes.farcaster.xyz:2281
