environment: development

discovery:
  maintainer:
    owner_evm_address: "0x123" # address to receive network incentivization and ownership verification
    website: "https://abc.com/rss3-node" # link to your website
  server:
    # endpoint is how the Global Indexer reaches your RSS3 node
    # a domain name is recommended but not required, you can use an IP address+port as well
    endpoint: "https://rss3.abc.com/"
    signature: ""
    authentication:
      access_key: ""

database:
  driver: cockroachdb
  partition: true
  uri: postgres://root@localhost:26257/defaultdb

component:
  rss:
    - network: rss
      endpoint: https://rsshub.app/
      parameters:
        authentication:
          username:
          password:
          access_key:
          access_code:

  decentralized:
    - network: ethereum
      worker: fallback
      endpoint: https://rpc.ankr.com/eth
<<<<<<< HEAD
      parameters:
        block_number_start:
        block_number_target:

=======
    - network: ethereum
      worker: rss3
      endpoint: https://rpc.ankr.com/eth
      parameters:
        block_number_start:
        block_number_target:
>>>>>>> 56fe1d71
    - network: farcaster
      worker: farcaster
      endpoint: https://nemes.farcaster.xyz:2281<|MERGE_RESOLUTION|>--- conflicted
+++ resolved
@@ -32,19 +32,15 @@
     - network: ethereum
       worker: fallback
       endpoint: https://rpc.ankr.com/eth
-<<<<<<< HEAD
       parameters:
         block_number_start:
         block_number_target:
-
-=======
     - network: ethereum
       worker: rss3
       endpoint: https://rpc.ankr.com/eth
       parameters:
         block_number_start:
         block_number_target:
->>>>>>> 56fe1d71
     - network: farcaster
       worker: farcaster
       endpoint: https://nemes.farcaster.xyz:2281