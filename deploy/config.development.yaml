--- conflicted
+++ resolved
@@ -121,10 +121,6 @@
         block_height_start:
         rpc_thread_blocks:
     - network: ethereum
-<<<<<<< HEAD
-      worker: lido
-      endpoint: https://rpc.ankr.com/eth
-=======
       endpoint: https://rpc.ankr.com/eth
       worker: aave
       parameters:
@@ -157,6 +153,10 @@
     - network: fantom
       endpoint: https://rpc.ankr.com/fantom
       worker: aave
->>>>>>> 155f5c9c
+      parameters:
+        block_number_start:
+    - network: ethereum
+      endpoint: https://rpc.ankr.com/eth
+      worker: lido
       parameters:
         block_number_start: