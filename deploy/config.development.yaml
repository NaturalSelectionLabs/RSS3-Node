--- conflicted
+++ resolved
@@ -100,7 +100,11 @@
         block_height_start:
         rpc_thread_blocks:
     - network: ethereum
-<<<<<<< HEAD
+      worker: looksrare
+      endpoint: https://rpc.ankr.com/eth
+      parameters:
+        block_number_start:
+    - network: ethereum
       endpoint: https://rpc.ankr.com/eth
       worker: aave
       parameters:
@@ -133,9 +137,5 @@
     - network: fantom
       endpoint: https://rpc.ankr.com/fantom
       worker: aave
-=======
-      worker: looksrare
-      endpoint: https://rpc.ankr.com/eth
->>>>>>> b1b6b59b
       parameters:
         block_number_start: