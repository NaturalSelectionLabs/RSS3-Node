environment: development

discovery:
    maintainer:
      evm_address:
      signature:
    server:
      endpoint:
      global_indexer_endpoint: https://gi.rss3.dev/

database:
  driver: cockroachdb
  partition: true
  uri: postgres://root@localhost:26257/defaultdb

stream:
  enable: false
  driver: kafka
  topic: rss3.node.feeds
  uri: localhost:9092

observability:
  opentelemetry:
    metrics:
      enable: true
      endpoint: 0.0.0.0:9090
    traces:
      enable: true
      insecure: true
      endpoint: localhost:4318

component:
  rss:
    - network: rss
      endpoint: https://rsshub.app/
      parameters:
        authentication:
          username:
          password:
          access_key:
          access_code:

  decentralized:
    # ethereum
    - network: ethereum
      worker: fallback
      endpoint: https://rpc.ankr.com/eth
      parameters:
        block_number_start:
        block_number_target:
    - network: ethereum
      worker: rss3
      endpoint: https://rpc.ankr.com/eth
      parameters:
        block_number_start:
        block_number_target:
    - network: polygon
      worker: lens
      endpoint: https://rpc.ankr.com/polygon
      ipfs_gateways:
      parameters:
        block_number_start:
    - network: ethereum
      worker: opensea
      endpoint: https://rpc.ankr.com/eth
      parameters:
        block_number_start:
    - network: ethereum
      worker: uniswap
      endpoint: https://rpc.ankr.com/eth
      parameters:
        block_number_start:
    - network: ethereum
      worker: optimism
      endpoint: https://rpc.ankr.com/eth
      parameters:
        block_number_start:
    - network: polygon
      worker: aavegotchi
      endpoint: https://rpc.ankr.com/polygon
      parameters:
          block_number_start: 48300005
    # farcaster
    - network: farcaster
      worker: farcaster
      endpoint: https://nemes.farcaster.xyz:2281
    # arweave
    - network: arweave
      worker: mirror
      endpoint: https://arweave.net/
      ipfs_gateways:
      parameters:
        block_height_start:
        rpc_thread_blocks:
    - network: arweave
      worker: paragraph
      endpoint: https://arweave.net
      ipfs_gateways:
      parameters:
        block_height_start:
        rpc_thread_blocks:
<<<<<<< HEAD
    - network: polygon
      worker: matters
      endpoint: https://rpc.ankr.com/polygon
      parameters:
        block_number_start: 52398940
=======
    - network: ethereum
      worker: looksrare
      endpoint: https://rpc.ankr.com/eth
      parameters:
        block_number_start:
>>>>>>> b1b6b59b
<|MERGE_RESOLUTION|>--- conflicted
+++ resolved
@@ -99,16 +99,14 @@
       parameters:
         block_height_start:
         rpc_thread_blocks:
-<<<<<<< HEAD
-    - network: polygon
-      worker: matters
-      endpoint: https://rpc.ankr.com/polygon
-      parameters:
-        block_number_start: 52398940
-=======
     - network: ethereum
       worker: looksrare
       endpoint: https://rpc.ankr.com/eth
       parameters:
         block_number_start:
->>>>>>> b1b6b59b
+
+    - network: polygon
+      worker: matters
+      endpoint: https://rpc.ankr.com/polygon
+      parameters:
+        block_number_start: 52398940