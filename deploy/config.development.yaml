--- conflicted
+++ resolved
@@ -89,7 +89,7 @@
       worker: crossbell
       endpoint: https://rpc.crossbell.io
       parameters:
-        block_number_start: 47370106
+        block_number_start:
         parse_token_metadata: true
     # farcaster
     - network: farcaster
@@ -119,9 +119,6 @@
       worker: matters
       endpoint: https://rpc.ankr.com/polygon
       parameters:
-<<<<<<< HEAD
-        block_number_start: 52398940
-=======
         block_number_start: 52398940
     - network: arweave
       worker: momoka
@@ -163,5 +160,4 @@
       endpoint: https://rpc.ankr.com/fantom
       worker: aave
       parameters:
-        block_number_start:
->>>>>>> 155f5c9c
+        block_number_start: