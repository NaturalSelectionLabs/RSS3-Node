--- conflicted
+++ resolved
@@ -93,8 +93,8 @@
       worker: core
       endpoint: mastodon
       parameters:
-<<<<<<< HEAD
-        kafka_topic: activitypub_events
+        relay_url_list: [ "https://relay.fedi.buzz/instance/mastodon.social"]
+        port: 8181
   atproto:
     # bluesky
     - id: bluesky-core
@@ -103,8 +103,4 @@
       endpoint:
       parameters:
         username:
-        password:
-=======
-        relay_url_list: [ "https://relay.fedi.buzz/instance/mastodon.social"]
-        port: 8181
->>>>>>> 057eec44
+        password: