--- conflicted
+++ resolved
@@ -187,21 +187,16 @@
       worker: fallback
       parameters:
         block_number_start:
+    - network: optimism
+      endpoint: https://rpc.ankr.com/optimism
+      worker: kiwistand
+      parameters:
+        block_number_start:
     - network: rss3-testnet
       endpoint: https://rpc.testnet.rss3.io
       worker: uniswap
       parameters:
         block_number_start:
-<<<<<<< HEAD
-    - network: vsl
-      endpoint: https://rpc.rss3.io
-      worker: fallback
-      parameters:
-        block_number_start:
-    - network: vsl
-      endpoint: https://rpc.rss3.io
-      worker: rss3
-=======
     - network: savm
       endpoint: https://alpha-rpc-node-http.svmscan.io
       worker: fallback
@@ -215,6 +210,13 @@
     - network: savm
       endpoint: https://alpha-rpc-node-http.svmscan.io
       worker: savm
->>>>>>> 7c69c9fb
-      parameters:
-        block_number_start:+      parameters:
+        block_number_start:
+    - network: vsl
+      endpoint: https://rpc.rss3.io
+      worker: fallback
+      parameters:
+        block_number_start:
+    - network: vsl
+      endpoint: https://rpc.rss3.io
+      worker: rss3