--- conflicted
+++ resolved
@@ -177,7 +177,11 @@
       worker: ens
       parameters:
         block_number_start:
-<<<<<<< HEAD
+    - network: ethereum
+      worker: 1inch
+      endpoint: https://rpc.ankr.com/eth
+      parameters:
+        block_number_start: 12888350
     - network: rss3-testnet
       endpoint: https://rpc.testnet.rss3.io
       worker: fallback
@@ -187,11 +191,4 @@
       endpoint: https://rpc.testnet.rss3.io
       worker: uniswap
       parameters:
-        block_number_start:
-=======
-    - network: ethereum
-      worker: 1inch
-      endpoint: https://rpc.ankr.com/eth
-      parameters:
-        block_number_start: 12888350
->>>>>>> 22f9f0cf
+        block_number_start: