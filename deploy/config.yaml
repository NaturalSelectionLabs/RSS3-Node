environment: production

discovery:
    maintainer:
      evm_address:
      signature:
    server:
      endpoint:
      global_indexer_endpoint:

database:
  driver: cockroachdb
  partition: true
  uri: postgres://root@localhost:26257/defaultdb

stream:
  enable: false
  driver: kafka
  topic: rss3.node.feeds
  uri: localhost:9092

observability:
  opentelemetry:
    metrics:
      enable: true
      endpoint: 0.0.0.0:9090
    traces:
      enable: true
      insecure: true
      endpoint: localhost:4318

component:
  rss:
    - network: rss
      endpoint: https://rsshub.app/
      parameters:
        authentication:
          username:
          password:
          access_key:
          access_code:

  decentralized:
    # ethereum
    - network: ethereum
      worker: fallback
      endpoint: https://rpc.ankr.com/eth
      parameters:
        block_number_start:
        block_number_target:
    - network: ethereum
      worker: rss3
      endpoint: https://rpc.ankr.com/eth
      parameters:
        block_number_start:
        block_number_target:
    - network: polygon
      worker: lens
      endpoint: https://rpc.ankr.com/polygon
      ipfs_gateways:
      parameters:
        block_number_start:
    - network: ethereum
      worker: opensea
      endpoint: https://rpc.ankr.com/eth
      parameters:
        block_number_start:
    - network: ethereum
      worker: uniswap
      endpoint: https://rpc.ankr.com/eth
      parameters:
        block_number_start:
    - network: ethereum
      worker: optimism
      endpoint: https://rpc.ankr.com/eth
      parameters:
        block_number_start:
    - network: polygon
      worker: aavegotchi
      endpoint: https://rpc.ankr.com/polygon
      parameters:
          block_number_start: 48300005
    - network: ethereum
      worker: highlight
      endpoint: https://rpc.ankr.com/eth
      parameters:
        block_number_start:
    - network: arbitrum
      worker: highlight
      endpoint: https://rpc.ankr.com/arbitrum
      parameters:
        block_number_start:
    - network: polygon
      worker: highlight
      endpoint: https://rpc.ankr.com/polygon
      parameters:
          block_number_start:
    - network: optimism
      worker: highlight
      endpoint: https://rpc.ankr.com/optimism
      parameters:
        block_number_start:
    - network: crossbell
      worker: crossbell
      endpoint: https://rpc.crossbell.io
      parameters:
        block_number_start:
    # farcaster
    - network: farcaster
      worker: farcaster
      endpoint: https://nemes.farcaster.xyz:2281
      parameters:
        api_key:
    # arweave
    - network: arweave
      worker: mirror
      endpoint: https://arweave.net/
      ipfs_gateways:
      parameters:
        block_height_start:
        rpc_thread_blocks:
    - network: arweave
      worker: paragraph
      endpoint: https://arweave.net/
      ipfs_gateways:
      parameters:
        block_height_start:
        rpc_thread_blocks:
    - network: ethereum
      worker: looksrare
      endpoint: https://rpc.ankr.com/eth
      parameters:
        block_number_start:
    - network: polygon
      worker: matters
      endpoint: https://rpc.ankr.com/polygon
      parameters:
        block_number_start:
    - network: arweave
      worker: momoka
      endpoint: https://rpc.ankr.com/polygon
      parameters:
        block_height_start:
        rpc_thread_blocks:
    - network: ethereum
      endpoint: https://rpc.ankr.com/eth
      worker: aave
      parameters:
        block_number_start:
    - network: polygon
      endpoint: https://rpc.ankr.com/polygon
      worker: aave
      parameters:
        block_number_start:
    - network: avax
      endpoint: https://rpc.ankr.com/avalanche
      worker: aave
      parameters:
        block_number_start:
    - network: base
      endpoint: https://rpc.ankr.com/base
      worker: aave
      parameters:
        block_number_start:
    - network: optimism
      endpoint: https://rpc.ankr.com/optimism
      worker: aave
      parameters:
        block_number_start:
    - network: arbitrum
      endpoint: https://rpc.ankr.com/arbitrum
      worker: aave
      parameters:
        block_number_start:
    - network: polygon
      worker: iqwiki
      endpoint: https://rpc.ankr.com/polygon
      parameters:
        block_number_start:
    - network: ethereum
      endpoint: https://rpc.ankr.com/eth
      worker: lido
      parameters:
        block_number_start:
    - network: ethereum
      endpoint: https://rpc.ankr.com/eth
      worker: ens
      parameters:
        block_number_start:
    - network: ethereum
      worker: 1inch
      endpoint: https://rpc.ankr.com/eth
      parameters:
        block_number_start: 12888350
    - network: vsl
      endpoint: https://rpc.rss3.io
      worker: fallback
      parameters:
        block_number_start:
<<<<<<< HEAD
    - network: optimism
      endpoint: https://rpc.ankr.com/optimism
      worker: kiwistand
      parameters:
        block_number_start:
    - network: rss3-testnet
      endpoint: https://rpc.testnet.rss3.io
      worker: uniswap
      parameters:
        block_number_start:
=======
>>>>>>> 827cf1b4
    - network: savm
      endpoint: https://alpha-rpc-node-http.svmscan.io
      worker: fallback
      parameters:
        block_number_start:
    - network: savm
      endpoint: https://alpha-rpc-node-http.svmscan.io
      worker: uniswap
      parameters:
        block_number_start:
    - network: savm
      endpoint: https://alpha-rpc-node-http.svmscan.io
      worker: savm
      parameters:
        block_number_start:
<<<<<<< HEAD
    - network: vsl
      endpoint: https://rpc.rss3.io
      worker: fallback
      parameters:
        block_number_start:
    - network: vsl
      endpoint: https://rpc.rss3.io
      worker: rss3
=======
    - network: optimism
      endpoint: https://rpc.ankr.com/optimism
      worker: fallback
      parameters:
        block_number_start:
    - network: polygon
      endpoint: https://rpc.ankr.com/polygon
      worker: fallback
      parameters:
        block_number_start:
    - network: arbitrum
      endpoint: https://rpc.ankr.com/arbitrum
      worker: fallback
      parameters:
        block_number_start:
    - network: base
      endpoint: https://developer-access-mainnet.base.orgss
      worker: fallback
      parameters:
        block_number_start:
    - network: binance-smart-chain
      endpoint: https://rpc.ankr.com/bsc
      worker: fallback
      parameters:
        block_number_start:
    - network: gnosis
      endpoint: https://rpc.ankr.com/gnosis
      worker: fallback
      parameters:
        block_number_start:
    - network: linea
      endpoint: https://rpc.linea.build
      worker: fallback
      parameters:
          block_number_start:
>>>>>>> 827cf1b4
<|MERGE_RESOLUTION|>--- conflicted
+++ resolved
@@ -172,6 +172,11 @@
       worker: aave
       parameters:
         block_number_start:
+    - network: fantom
+      endpoint: https://rpc.ankr.com/fantom
+      worker: aave
+      parameters:
+        block_number_start:
     - network: polygon
       worker: iqwiki
       endpoint: https://rpc.ankr.com/polygon
@@ -197,7 +202,6 @@
       worker: fallback
       parameters:
         block_number_start:
-<<<<<<< HEAD
     - network: optimism
       endpoint: https://rpc.ankr.com/optimism
       worker: kiwistand
@@ -208,8 +212,6 @@
       worker: uniswap
       parameters:
         block_number_start:
-=======
->>>>>>> 827cf1b4
     - network: savm
       endpoint: https://alpha-rpc-node-http.svmscan.io
       worker: fallback
@@ -225,7 +227,46 @@
       worker: savm
       parameters:
         block_number_start:
-<<<<<<< HEAD
+    - network: optimism
+      endpoint: https://rpc.ankr.com/optimism
+      worker: fallback
+      parameters:
+        block_number_start:
+    - network: polygon
+      endpoint: https://rpc.ankr.com/polygon
+      worker: fallback
+      parameters:
+        block_number_start:
+    - network: arbitrum
+      endpoint: https://rpc.ankr.com/arbitrum
+      worker: fallback
+      parameters:
+        block_number_start:
+    - network: base
+      endpoint: https://developer-access-mainnet.base.orgss
+      worker: fallback
+      parameters:
+        block_number_start:
+    - network: binance-smart-chain
+      endpoint: https://rpc.ankr.com/bsc
+      worker: fallback
+      parameters:
+        block_number_start:
+    - network: gnosis
+      endpoint: https://rpc.ankr.com/gnosis
+      worker: fallback
+      parameters:
+        block_number_start:
+    - network: linea
+      endpoint: https://rpc.linea.build
+      worker: fallback
+      parameters:
+          block_number_start:
+    - network: linea
+      endpoint: https://rpc.linea.build
+      worker: uniswap
+      parameters:
+        block_number_start:
     - network: vsl
       endpoint: https://rpc.rss3.io
       worker: fallback
@@ -233,41 +274,4 @@
         block_number_start:
     - network: vsl
       endpoint: https://rpc.rss3.io
-      worker: rss3
-=======
-    - network: optimism
-      endpoint: https://rpc.ankr.com/optimism
-      worker: fallback
-      parameters:
-        block_number_start:
-    - network: polygon
-      endpoint: https://rpc.ankr.com/polygon
-      worker: fallback
-      parameters:
-        block_number_start:
-    - network: arbitrum
-      endpoint: https://rpc.ankr.com/arbitrum
-      worker: fallback
-      parameters:
-        block_number_start:
-    - network: base
-      endpoint: https://developer-access-mainnet.base.orgss
-      worker: fallback
-      parameters:
-        block_number_start:
-    - network: binance-smart-chain
-      endpoint: https://rpc.ankr.com/bsc
-      worker: fallback
-      parameters:
-        block_number_start:
-    - network: gnosis
-      endpoint: https://rpc.ankr.com/gnosis
-      worker: fallback
-      parameters:
-        block_number_start:
-    - network: linea
-      endpoint: https://rpc.linea.build
-      worker: fallback
-      parameters:
-          block_number_start:
->>>>>>> 827cf1b4
+      worker: rss3