environment: production

discovery:
    maintainer:
      evm_address:
      signature:
    server:
      endpoint:
      global_indexer_endpoint:

database:
  driver: cockroachdb
  partition: true
  uri: postgres://root@localhost:26257/defaultdb

stream:
  enable: false
  driver: kafka
  topic: rss3.node.feeds
  uri: localhost:9092

redis:
  enable: false
  endpoints:
    - localhost:6379
  username:
  password:
  disable_cache: true
  tls:
    enabled: false
    ca_file: /path/to/ca.crt
    cert_file: /path/to/client.crt
    key_file: /path/to/client.key
    insecure_skip_verify: false

observability:
  opentelemetry:
    metrics:
      enable: true
      endpoint: 0.0.0.0:9090
    traces:
      enable: true
      insecure: true
      endpoint: localhost:4318

component:
  rss:
    - network: rss
      endpoint: https://rsshub.app/
      parameters:
        authentication:
          username:
          password:
          access_key:
          access_code:

  decentralized:
    # ethereum
    - network: ethereum
      worker: fallback
      endpoint: https://rpc.ankr.com/eth
      parameters:
        block_number_start:
        block_number_target:
    - network: ethereum
      worker: rss3
      endpoint: https://rpc.ankr.com/eth
      parameters:
        block_number_start:
        block_number_target:
    - network: polygon
      worker: lens
      endpoint: https://rpc.ankr.com/polygon
      ipfs_gateways:
      parameters:
        block_number_start:
    - network: ethereum
      worker: opensea
      endpoint: https://rpc.ankr.com/eth
      parameters:
        block_number_start:
    - network: ethereum
      worker: uniswap
      endpoint: https://rpc.ankr.com/eth
      parameters:
        block_number_start:
    - network: ethereum
      worker: optimism
      endpoint: https://rpc.ankr.com/eth
      parameters:
        block_number_start:
    - network: polygon
      worker: aavegotchi
      endpoint: https://rpc.ankr.com/polygon
      parameters:
          block_number_start: 48300005
    - network: ethereum
      worker: highlight
      endpoint: https://rpc.ankr.com/eth
      parameters:
        block_number_start:
    - network: arbitrum
      worker: highlight
      endpoint: https://rpc.ankr.com/arbitrum
      parameters:
        block_number_start:
    - network: polygon
      worker: highlight
      endpoint: https://rpc.ankr.com/polygon
      parameters:
          block_number_start:
    - network: optimism
      worker: highlight
      endpoint: https://rpc.ankr.com/optimism
      parameters:
        block_number_start:
    - network: crossbell
      worker: crossbell
      endpoint: https://rpc.crossbell.io
      parameters:
        block_number_start:
    # farcaster
    - network: farcaster
      worker: farcaster
      endpoint: https://nemes.farcaster.xyz:2281
      parameters:
        api_key:
    # arweave
    - network: arweave
      worker: mirror
      endpoint: https://arweave.net/
      ipfs_gateways:
      parameters:
        block_height_start:
        rpc_thread_blocks:
    - network: arweave
      worker: paragraph
      endpoint: https://arweave.net/
      ipfs_gateways:
      parameters:
        block_height_start:
        rpc_thread_blocks:
    - network: ethereum
      worker: looksrare
      endpoint: https://rpc.ankr.com/eth
      parameters:
        block_number_start:
    - network: polygon
      worker: matters
      endpoint: https://rpc.ankr.com/polygon
      parameters:
        block_number_start:
    - network: arweave
      worker: momoka
      endpoint: https://rpc.ankr.com/polygon
      parameters:
        block_height_start:
        rpc_thread_blocks:
    - network: ethereum
      endpoint: https://rpc.ankr.com/eth
      worker: aave
      parameters:
        block_number_start:
    - network: polygon
      endpoint: https://rpc.ankr.com/polygon
      worker: aave
      parameters:
        block_number_start:
    - network: avax
      endpoint: https://rpc.ankr.com/avalanche
      worker: aave
      parameters:
        block_number_start:
    - network: base
      endpoint: https://rpc.ankr.com/base
      worker: aave
      parameters:
        block_number_start:
    - network: optimism
      endpoint: https://rpc.ankr.com/optimism
      worker: aave
      parameters:
        block_number_start:
    - network: arbitrum
      endpoint: https://rpc.ankr.com/arbitrum
      worker: aave
      parameters:
        block_number_start:
    - network: polygon
      worker: iqwiki
      endpoint: https://rpc.ankr.com/polygon
      parameters:
        block_number_start:
    - network: ethereum
      endpoint: https://rpc.ankr.com/eth
      worker: lido
      parameters:
        block_number_start:
    - network: ethereum
      endpoint: https://rpc.ankr.com/eth
      worker: ens
      parameters:
        block_number_start:
    - network: ethereum
      worker: 1inch
      endpoint: https://rpc.ankr.com/eth
      parameters:
        block_number_start:
    - network: vsl
      endpoint: https://rpc.rss3.io
      worker: fallback
      parameters:
        block_number_start:
    - network: optimism
      endpoint: https://rpc.ankr.com/optimism
      worker: kiwistand
      parameters:
        block_number_start:
    - network: savm
      endpoint: https://alpha-rpc-node-http.svmscan.io
      worker: fallback
      parameters:
        block_number_start:
    - network: savm
      endpoint: https://alpha-rpc-node-http.svmscan.io
      worker: uniswap
      parameters:
        block_number_start:
    - network: savm
      endpoint: https://alpha-rpc-node-http.svmscan.io
      worker: savm
      parameters:
        block_number_start:
    - network: optimism
      endpoint: https://rpc.ankr.com/optimism
      worker: fallback
      parameters:
        block_number_start:
    - network: polygon
      endpoint: https://rpc.ankr.com/polygon
      worker: fallback
      parameters:
        block_number_start:
    - network: arbitrum
      endpoint: https://rpc.ankr.com/arbitrum
      worker: fallback
      parameters:
        block_number_start:
    - network: base
      endpoint: https://developer-access-mainnet.base.orgss
      worker: fallback
      parameters:
        block_number_start:
    - network: binance-smart-chain
      endpoint: https://rpc.ankr.com/bsc
      worker: fallback
      parameters:
        block_number_start:
    - network: gnosis
      endpoint: https://rpc.ankr.com/gnosis
      worker: fallback
      parameters:
        block_number_start:
    - network: linea
      endpoint: https://rpc.linea.build
      worker: fallback
      parameters:
          block_number_start:
    - network: linea
      endpoint: https://rpc.linea.build
      worker: uniswap
      parameters:
        block_number_start:
    - network: vsl
      endpoint: https://rpc.rss3.io
      worker: fallback
      parameters:
        block_number_start:
    - network: vsl
      endpoint: https://rpc.rss3.io
      worker: rss3
    - network: ethereum
      worker: vsl
      endpoint: https://rpc.ankr.com/eth
      parameters:
        block_number_start:
    - network: ethereum
<<<<<<< HEAD
      worker: curve
=======
      worker: stargate
>>>>>>> 4728ac59
      endpoint: https://rpc.ankr.com/eth
      parameters:
        block_number_start:
    - network: arbitrum
<<<<<<< HEAD
      worker: curve
      endpoint: https://rpc.ankr.com/arbitrum
      parameters:
        block_number_start:
    - network: avax
      endpoint: https://rpc.ankr.com/avalanche
      worker: curve
      parameters:
        block_number_start:
    - network: gnosis
      endpoint: https://rpc.ankr.com/gnosis
      worker: curve
      parameters:
        block_number_start:
    - network: optimism
      worker: curve
      endpoint: https://rpc.ankr.com/optimism
      parameters:
        block_number_start:
    - network: polygon
      worker: curve
      endpoint: https://rpc.ankr.com/polygon
      parameters:
=======
      worker: stargate
      endpoint: https://rpc.ankr.com/arbitrum
      parameters:
        block_number_start:
    - network: linea
      endpoint: https://rpc.linea.build
      worker: stargate
      parameters:
        block_number_start:
    - network: binance-smart-chain
      endpoint: https://rpc.ankr.com/bsc
      worker: stargate
      parameters:
        block_number_start:
    - network: base
      endpoint: https://developer-access-mainnet.base.orgss
      worker: stargate
      parameters:
        block_number_start:
    - network: optimism
      endpoint: https://rpc.ankr.com/optimism
      worker: stargate
      parameters:
        block_number_start:
    - network: polygon
      worker: stargate
      endpoint: https://rpc.ankr.com/polygon
      parameters:
        block_number_start:
    - network: avax
      endpoint: https://rpc.ankr.com/avalanche
      worker: stargate
      parameters:
>>>>>>> 4728ac59
        block_number_start:<|MERGE_RESOLUTION|>--- conflicted
+++ resolved
@@ -285,22 +285,57 @@
       parameters:
         block_number_start:
     - network: ethereum
-<<<<<<< HEAD
-      worker: curve
-=======
-      worker: stargate
->>>>>>> 4728ac59
-      endpoint: https://rpc.ankr.com/eth
-      parameters:
-        block_number_start:
-    - network: arbitrum
-<<<<<<< HEAD
-      worker: curve
-      endpoint: https://rpc.ankr.com/arbitrum
+      worker: stargate
+      endpoint: https://rpc.ankr.com/eth
+      parameters:
+        block_number_start:
+    - network: arbitrum
+      worker: stargate
+      endpoint: https://rpc.ankr.com/arbitrum
+      parameters:
+        block_number_start:
+    - network: linea
+      endpoint: https://rpc.linea.build
+      worker: stargate
+      parameters:
+        block_number_start:
+    - network: binance-smart-chain
+      endpoint: https://rpc.ankr.com/bsc
+      worker: stargate
+      parameters:
+        block_number_start:
+    - network: base
+      endpoint: https://developer-access-mainnet.base.orgss
+      worker: stargate
+      parameters:
+        block_number_start:
+    - network: optimism
+      endpoint: https://rpc.ankr.com/optimism
+      worker: stargate
+      parameters:
+        block_number_start:
+    - network: polygon
+      worker: stargate
+      endpoint: https://rpc.ankr.com/polygon
       parameters:
         block_number_start:
     - network: avax
       endpoint: https://rpc.ankr.com/avalanche
+      worker: stargate
+      parameters:
+        block_number_start:
+    - network: ethereum
+      worker: curve
+      endpoint: https://rpc.ankr.com/eth
+      parameters:
+        block_number_start:
+    - network: arbitrum
+      worker: curve
+      endpoint: https://rpc.ankr.com/arbitrum
+      parameters:
+        block_number_start:
+    - network: avax
+      endpoint: https://rpc.ankr.com/avalanche
       worker: curve
       parameters:
         block_number_start:
@@ -318,39 +353,4 @@
       worker: curve
       endpoint: https://rpc.ankr.com/polygon
       parameters:
-=======
-      worker: stargate
-      endpoint: https://rpc.ankr.com/arbitrum
-      parameters:
-        block_number_start:
-    - network: linea
-      endpoint: https://rpc.linea.build
-      worker: stargate
-      parameters:
-        block_number_start:
-    - network: binance-smart-chain
-      endpoint: https://rpc.ankr.com/bsc
-      worker: stargate
-      parameters:
-        block_number_start:
-    - network: base
-      endpoint: https://developer-access-mainnet.base.orgss
-      worker: stargate
-      parameters:
-        block_number_start:
-    - network: optimism
-      endpoint: https://rpc.ankr.com/optimism
-      worker: stargate
-      parameters:
-        block_number_start:
-    - network: polygon
-      worker: stargate
-      endpoint: https://rpc.ankr.com/polygon
-      parameters:
-        block_number_start:
-    - network: avax
-      endpoint: https://rpc.ankr.com/avalanche
-      worker: stargate
-      parameters:
->>>>>>> 4728ac59
         block_number_start: