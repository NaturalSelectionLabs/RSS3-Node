environment: production
type: beta

discovery:
    operator:
      evm_address:
      signature:
    server:
      endpoint: https://some.node.com
      global_indexer_endpoint: https://gi.rss3.io

database:
  driver: cockroachdb
  partition: true
  uri: postgres://root@rss3_node_cockroachdb:26257/defaultdb

stream:
  enable: false

observability:
  opentelemetry:
    metrics:
      enable: false
      endpoint: 0.0.0.0:9090
    traces:
      enable: false
      insecure: true
      endpoint: localhost:4318

redis:
<<<<<<< HEAD
  endpoint: localhost:6379
=======
  endpoints:
    - rss3_node_redis:6379
>>>>>>> 67da9033
  username:
  password:
  disable_cache: true

endpoints:
  farcaster:
    url: https://nemes.farcaster.xyz:2281
  ethereum:
    url: https://rpc.ankr.com/eth
  polygon:
    url: https://rpc.ankr.com/polygon
  avax:
    url: https://rpc.ankr.com/avalanche
  optimism:
    url: https://rpc.ankr.com/optimism
  arbitrum:
    url: https://rpc.ankr.com/arbitrum
  gnosis:
    url: https://rpc.ankr.com/gnosis
  linea:
    url: https://rpc.linea.build
  savm:
    url: https://alpha-rpc-node-http.svmscan.io
  binance-smart-chain:
    url: https://rpc.ankr.com/bsc
  base:
    url: https://rpc.ankr.com/base
    http2_disabled: true
  crossbell:
    url: https://rpc.crossbell.io
  vsl:
    url: https://rpc.rss3.io
  arweave:
    url: https://arweave.net

component:
  decentralized:
    # ethereum
    - id: ethereum-core
      network: ethereum
      worker: core
      endpoint: ethereum
      parameters:
    - id: polygon-lens
      network: polygon
      worker: lens
      endpoint: polygon
      ipfs_gateways:
        - https://ipfs.io
      parameters:
    # farcaster
    - id: farcaster-core
      network: farcaster
      worker: core
      endpoint: farcaster
    # arweave
    - id: arweave-mirror
      network: arweave
      endpoint: arweave
      worker: mirror
      ipfs_gateways:
      parameters:
    - id: arweave-momoka
      network: arweave
      worker: momoka
      endpoint: polygon
      parameters:<|MERGE_RESOLUTION|>--- conflicted
+++ resolved
@@ -28,12 +28,7 @@
       endpoint: localhost:4318
 
 redis:
-<<<<<<< HEAD
-  endpoint: localhost:6379
-=======
-  endpoints:
-    - rss3_node_redis:6379
->>>>>>> 67da9033
+  endpoint: rss3_node_redis:6379
   username:
   password:
   disable_cache: true
