broadcaster:
  enabled: true

configs:
  discovery:
    maintainer:
      evm_address: <path:kv/data/network/rss3-node#MAINTAINER_EVM_ADDRESS>
      signature: <path:kv/data/network/rss3-node#MAINTAINER_SIGNATURE>
    server:
      endpoint: <path:kv/data/network/rss3-node#SERVER_ENDPOINT>
      global_indexer_endpoint: https://gi.rss3.dev/
hub:
  replicaCount: 2
database:
  uri: <path:kv/data/network/rss3-node#DATABASE_URI>
indexers:
  - network: farcaster
    worker: farcaster
    endpoint: <path:kv/data/network/rss3-node#FARCASTER_URI>
  - network: ethereum
    worker: rss3
    endpoint: <path:kv/data/network/rss3-node#ENDPOINT_ETHEREUM>
    parameters:
      block_number_start: 14748840
  - network: polygon
    worker: lens
    endpoint: <path:kv/data/network/rss3-node#ENDPOINT_POLYGON>
    parameters:
      block_number_start: 48300005
  - network: ethereum
    worker: opensea
    endpoint: <path:kv/data/network/rss3-node#ENDPOINT_ETHEREUM>
    parameters:
      block_number_start: 17571053
  - network: ethereum
    worker: uniswap
    endpoint: <path:kv/data/network/rss3-node#ENDPOINT_ETHEREUM>
    parameters:
      block_number_start: 10207858
  - network: ethereum
    worker: optimism
    endpoint: <path:kv/data/network/rss3-node#ENDPOINT_ETHEREUM>
    parameters:
      block_number_start: 12686786
  - network: ethereum
    worker: fallback
    endpoint: <path:kv/data/network/rss3-node#ENDPOINT_ETHEREUM>
    parameters:
      block_number_start: 17571053
  - network: polygon
    worker: aavegotchi
    endpoint: <path:kv/data/network/rss3-node#ENDPOINT_POLYGON>
    parameters:
      block_number_start: 48300005
<<<<<<< HEAD
  - network: ethereum
    worker: highlight
    endpoint: <path:kv/data/network/rss3-node#ENDPOINT_ETHEREUM>
    parameters:
      block_number_start: 17571053
=======
  - network: polygon
    worker: matters
    endpoint: <path:kv/data/network/rss3-node#ENDPOINT_POLYGON>
    parameters:
      block_number_start: 52398940
>>>>>>> 36b2b767
  - network: arweave
    endpoint: https://arweave.net/
    worker: mirror
    parameters:
      block_height_start: 1275799
      rpc_thread_blocks: 1
  - network: arweave
    endpoint: https://arweave.net/
    worker: paragraph
    parameters:
      block_height_start: 1275799
      rpc_thread_blocks: 1
  - network: ethereum
    worker: looksrare
    endpoint: <path:kv/data/network/rss3-node#ENDPOINT_ETHEREUM>
    parameters:
      block_number_start: 17571053
  - network: arweave
    endpoint: <path:kv/data/network/rss3-node#ENDPOINT_POLYGON>
    worker: momoka
    parameters:
      block_height_start: 1275799
      rpc_thread_blocks: 1
additionalRSS:
  - network: rss
    endpoint: https://rsshub.app/
    parameters:
      authentication:
        username:
        password:
        access_key:
        access_code:
observability:
  opentelemetry:
    metrics:
      enable: true
      endpoint: 0.0.0.0:9090
    traces:
      enable: true
      insecure: true
      endpoint: jaeger-collector.guardian.svc:4318
global:
  podAnnotations:
    prometheus.io/path: /metrics
    prometheus.io/port: "9090"
    prometheus.io/scrape: "true"<|MERGE_RESOLUTION|>--- conflicted
+++ resolved
@@ -52,19 +52,16 @@
     endpoint: <path:kv/data/network/rss3-node#ENDPOINT_POLYGON>
     parameters:
       block_number_start: 48300005
-<<<<<<< HEAD
+  - network: polygon
+    worker: matters
+    endpoint: <path:kv/data/network/rss3-node#ENDPOINT_POLYGON>
+    parameters:
+      block_number_start: 52398940
   - network: ethereum
     worker: highlight
     endpoint: <path:kv/data/network/rss3-node#ENDPOINT_ETHEREUM>
     parameters:
       block_number_start: 17571053
-=======
-  - network: polygon
-    worker: matters
-    endpoint: <path:kv/data/network/rss3-node#ENDPOINT_POLYGON>
-    parameters:
-      block_number_start: 52398940
->>>>>>> 36b2b767
   - network: arweave
     endpoint: https://arweave.net/
     worker: mirror
