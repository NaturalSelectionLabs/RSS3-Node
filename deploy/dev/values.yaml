broadcaster:
  enabled: true

configs:
  discovery:
    maintainer:
      evm_address: <path:kv/data/network/rss3-node#MAINTAINER_EVM_ADDRESS>
      signature: <path:kv/data/network/rss3-node#MAINTAINER_SIGNATURE>
    server:
      endpoint: <path:kv/data/network/rss3-node#SERVER_ENDPOINT>
      global_indexer_endpoint: https://gi.rss3.dev/
hub:
  replicaCount: 2
database:
  uri: <path:kv/data/network/rss3-node#DATABASE_URI>
indexers:
  - network: farcaster
    worker: farcaster
    endpoint: <path:kv/data/network/rss3-node#FARCASTER_URI>
  - network: ethereum
    worker: rss3
    endpoint: <path:kv/data/network/rss3-node#ENDPOINT_ETHEREUM>
    parameters:
      block_number_start: 14748840
  - network: polygon
    worker: lens
    endpoint: <path:kv/data/network/rss3-node#ENDPOINT_POLYGON>
    parameters:
      block_number_start: 48300005
  - network: ethereum
    worker: opensea
    endpoint: <path:kv/data/network/rss3-node#ENDPOINT_ETHEREUM>
    parameters:
      block_number_start: 17571053
  - network: ethereum
    worker: uniswap
    endpoint: <path:kv/data/network/rss3-node#ENDPOINT_ETHEREUM>
    parameters:
      block_number_start: 10207858
  - network: ethereum
    worker: optimism
    endpoint: <path:kv/data/network/rss3-node#ENDPOINT_ETHEREUM>
    parameters:
      block_number_start: 12686786
  - network: ethereum
    worker: fallback
    endpoint: <path:kv/data/network/rss3-node#ENDPOINT_ETHEREUM>
    parameters:
      block_number_start: 17571053
  - network: polygon
    worker: aavegotchi
    endpoint: <path:kv/data/network/rss3-node#ENDPOINT_POLYGON>
    parameters:
      block_number_start: 48300005
  - network: arweave
    endpoint: https://arweave.net/
    worker: mirror
    parameters:
      block_height_start: 1275799
      rpc_thread_blocks: 1
  - network: arweave
    endpoint: https://arweave.net/
    worker: paragraph
    parameters:
      block_height_start: 1275799
      rpc_thread_blocks: 1
  - network: ethereum
<<<<<<< HEAD
    endpoint: <path:kv/data/network/rss3-node#ENDPOINT_ETHEREUM>
    worker: aave
    parameters:
      block_number_start: 9241022
  - network: polygon
    endpoint: <path:kv/data/network/rss3-node#ENDPOINT_POLYGON>
    worker: aave
    parameters:
      block_number_start: 12687245
  - network: avax
    endpoint: <path:kv/data/network/rss3-node#ENDPOINT_AVALANCHE>
    worker: aave
    parameters:
      block_number_start: 4607005
  - network: base
    endpoint: <path:kv/data/network/rss3-node#ENDPOINT_BASE>
    worker: aave
    parameters:
      block_number_start: 2357134
  - network: optimism
    endpoint: <path:kv/data/network/rss3-node#ENDPOINT_OPTIMISM>
    worker: aave
    parameters:
      block_number_start: 4365693
  - network: arbitrum
    endpoint: <path:kv/data/network/rss3-node#ENDPOINT_ARBITRUM>
    worker: aave
    parameters:
      block_number_start: 7742429
  - network: fantom
    endpoint: <path:kv/data/network/rss3-node#ENDPOINT_FANTOM>
    worker: aave
    parameters:
      block_number_start: 33142113
=======
    worker: looksrare
    endpoint: <path:kv/data/network/rss3-node#ENDPOINT_ETHEREUM>
    parameters:
      block_number_start: 17571053
>>>>>>> b1b6b59b
additionalRSS:
  - network: rss
    endpoint: https://rsshub.app/
    parameters:
      authentication:
        username:
        password:
        access_key:
        access_code:
observability:
  opentelemetry:
    metrics:
      enable: true
      endpoint: 0.0.0.0:9090
    traces:
      enable: true
      insecure: true
      endpoint: jaeger-collector.guardian.svc:4318
global:
  podAnnotations:
    prometheus.io/path: /metrics
    prometheus.io/port: "9090"
    prometheus.io/scrape: "true"<|MERGE_RESOLUTION|>--- conflicted
+++ resolved
@@ -65,7 +65,11 @@
       block_height_start: 1275799
       rpc_thread_blocks: 1
   - network: ethereum
-<<<<<<< HEAD
+    worker: looksrare
+    endpoint: <path:kv/data/network/rss3-node#ENDPOINT_ETHEREUM>
+    parameters:
+      block_number_start: 17571053
+  - network: ethereum
     endpoint: <path:kv/data/network/rss3-node#ENDPOINT_ETHEREUM>
     worker: aave
     parameters:
@@ -100,12 +104,6 @@
     worker: aave
     parameters:
       block_number_start: 33142113
-=======
-    worker: looksrare
-    endpoint: <path:kv/data/network/rss3-node#ENDPOINT_ETHEREUM>
-    parameters:
-      block_number_start: 17571053
->>>>>>> b1b6b59b
 additionalRSS:
   - network: rss
     endpoint: https://rsshub.app/
