broadcaster:
  enabled: true

configs:
  discovery:
    maintainer:
      evm_address: <path:kv/data/network/rss3-node#MAINTAINER_EVM_ADDRESS>
      signature: <path:kv/data/network/rss3-node#MAINTAINER_SIGNATURE>
    server:
      endpoint: <path:kv/data/network/rss3-node#SERVER_ENDPOINT>
      global_indexer_endpoint: https://gi.rss3.dev/
hub:
  replicaCount: 2
database:
  uri: <path:kv/data/network/rss3-node#DATABASE_URI>
indexers:
  - network: farcaster
    worker: farcaster
    endpoint: <path:kv/data/network/rss3-node#FARCASTER_URI>
  - network: ethereum
    worker: rss3
    endpoint: <path:kv/data/network/rss3-node#ENDPOINT_ETHEREUM>
    parameters:
      block_number_start: 14748840
  - network: polygon
    worker: lens
    endpoint: <path:kv/data/network/rss3-node#ENDPOINT_POLYGON>
    parameters:
      block_number_start: 48300005
  - network: ethereum
    worker: opensea
    endpoint: <path:kv/data/network/rss3-node#ENDPOINT_ETHEREUM>
    parameters:
      block_number_start: 17571053
  - network: ethereum
    worker: uniswap
    endpoint: <path:kv/data/network/rss3-node#ENDPOINT_ETHEREUM>
    parameters:
      block_number_start: 10207858
  - network: ethereum
    worker: optimism
    endpoint: <path:kv/data/network/rss3-node#ENDPOINT_ETHEREUM>
    parameters:
      block_number_start: 12686786
  - network: ethereum
    worker: fallback
    endpoint: <path:kv/data/network/rss3-node#ENDPOINT_ETHEREUM>
    parameters:
      block_number_start: 17571053
  - network: polygon
    worker: aavegotchi
    endpoint: <path:kv/data/network/rss3-node#ENDPOINT_POLYGON>
    parameters:
      block_number_start: 48300005
<<<<<<< HEAD
  - network: crossbell
    worker: crossbell
    endpoint: https://rpc.crossbell.io
    parameters:
      block_number_start: 42147626
=======
  - network: polygon
    worker: matters
    endpoint: <path:kv/data/network/rss3-node#ENDPOINT_POLYGON>
    parameters:
      block_number_start: 52398940
>>>>>>> af827b01
  - network: arweave
    endpoint: https://arweave.net/
    worker: mirror
    parameters:
      block_height_start: 1275799
      rpc_thread_blocks: 1
  - network: arweave
    endpoint: https://arweave.net/
    worker: paragraph
    parameters:
      block_height_start: 1275799
      rpc_thread_blocks: 1
  - network: ethereum
    worker: looksrare
    endpoint: <path:kv/data/network/rss3-node#ENDPOINT_ETHEREUM>
    parameters:
      block_number_start: 17571053
additionalRSS:
  - network: rss
    endpoint: https://rsshub.app/
    parameters:
      authentication:
        username:
        password:
        access_key:
        access_code:
observability:
  opentelemetry:
    metrics:
      enable: true
      endpoint: 0.0.0.0:9090
    traces:
      enable: true
      insecure: true
      endpoint: jaeger-collector.guardian.svc:4318
global:
  podAnnotations:
    prometheus.io/path: /metrics
    prometheus.io/port: "9090"
    prometheus.io/scrape: "true"<|MERGE_RESOLUTION|>--- conflicted
+++ resolved
@@ -52,19 +52,16 @@
     endpoint: <path:kv/data/network/rss3-node#ENDPOINT_POLYGON>
     parameters:
       block_number_start: 48300005
-<<<<<<< HEAD
+  - network: polygon
+    worker: matters
+    endpoint: <path:kv/data/network/rss3-node#ENDPOINT_POLYGON>
+    parameters:
+      block_number_start: 52398940
   - network: crossbell
     worker: crossbell
     endpoint: https://rpc.crossbell.io
     parameters:
       block_number_start: 42147626
-=======
-  - network: polygon
-    worker: matters
-    endpoint: <path:kv/data/network/rss3-node#ENDPOINT_POLYGON>
-    parameters:
-      block_number_start: 52398940
->>>>>>> af827b01
   - network: arweave
     endpoint: https://arweave.net/
     worker: mirror
