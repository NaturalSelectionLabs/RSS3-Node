--- conflicted
+++ resolved
@@ -58,7 +58,12 @@
     endpoint: <path:kv/data/network/rss3-node#ENDPOINT_ETHEREUM>
     parameters:
       block_number_start: 17571053
-<<<<<<< HEAD
+  - network: arweave
+    endpoint: <path:kv/data/network/rss3-node#ENDPOINT_POLYGON>
+    worker: momoka
+    parameters:
+      block_height_start: 1275799
+      rpc_thread_blocks: 1
   - network: ethereum
     endpoint: <path:kv/data/network/rss3-node#ENDPOINT_ETHEREUM>
     worker: aave
@@ -94,14 +99,6 @@
     worker: aave
     parameters:
       block_number_start: 33142113
-=======
-  - network: arweave
-    endpoint: <path:kv/data/network/rss3-node#ENDPOINT_POLYGON>
-    worker: momoka
-    parameters:
-      block_height_start: 1275799
-      rpc_thread_blocks: 1
->>>>>>> 36b2b767
 additionalRSS:
   - network: rss
     endpoint: https://rsshub.app/
