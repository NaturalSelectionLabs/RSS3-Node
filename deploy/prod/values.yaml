hub:
  replicaCount: 3
database:
  uri: <path:kv/data/network/rss3-node#DATABASE_URI>
indexers:
  - network: farcaster
    worker: farcaster
    endpoint: <path:kv/data/network/rss3-node#FARCASTER_URI>
  - network: ethereum
    worker: rss3
    endpoint: <path:kv/data/network/rss3-node#ENDPOINT_ETHEREUM>
    parameters:
      block_number_start: 14748840
  - network: polygon
    worker: lens
    endpoint: <path:kv/data/network/rss3-node#ENDPOINT_POLYGON>
    parameters:
      block_number_start: 48300005
  - network: ethereum
    worker: opensea
    endpoint: <path:kv/data/network/rss3-node#ENDPOINT_ETHEREUM>
    parameters:
      block_number_start: 17571053
  - network: ethereum
    worker: uniswap
    endpoint: <path:kv/data/network/rss3-node#ENDPOINT_ETHEREUM>
    parameters:
      block_number_start: 10207858
  - network: ethereum
    worker: optimism
    endpoint: <path:kv/data/network/rss3-node#ENDPOINT_ETHEREUM>
    parameters:
      block_number_start: 12686786
  - network: ethereum
    worker: fallback
    endpoint: <path:kv/data/network/rss3-node#ENDPOINT_ETHEREUM>
    parameters:
      block_number_start: 17571053
  - network: polygon
    worker: aavegotchi
    endpoint: <path:kv/data/network/rss3-node#ENDPOINT_POLYGON>
    parameters:
      block_number_start: 48300005
  - network: arweave
    endpoint: https://arweave.net/
    worker: mirror
    parameters:
      block_height_start: 1275799
      rpc_thread_blocks: 1
  - network: arweave
    endpoint: https://arweave.net/
    worker: paragraph
    parameters:
      block_height_start: 1275799
      rpc_thread_blocks: 1
  - network: ethereum
    worker: looksrare
    endpoint: <path:kv/data/network/rss3-node#ENDPOINT_ETHEREUM>
    parameters:
      block_number_start: 17571053
<<<<<<< HEAD
  - network: ethereum
    worker: lido
    endpoint: <path:kv/data/network/rss3-node#ENDPOINT_ETHEREUM>
    parameters:
      block_number_start: 17571053
=======
  - network: arweave
    endpoint: <path:kv/data/network/rss3-node#ENDPOINT_POLYGON>
    worker: momoka
    parameters:
      block_height_start: 1275799
      rpc_thread_blocks: 1
>>>>>>> 36b2b767
additionalRSS:
  - network: rss
    endpoint: https://rsshub.app/
    parameters:
      authentication:
        username:
        password:
        access_key:
        access_code:
observability:
  opentelemetry:
    metrics:
      enable: true
      endpoint: 0.0.0.0:9090
    traces:
      enable: true
      insecure: true
      endpoint: jaeger-collector.guardian.svc:4318
global:
  podAnnotations:
    prometheus.io/path: /metrics
    prometheus.io/port: "9090"
    prometheus.io/scrape: "true"<|MERGE_RESOLUTION|>--- conflicted
+++ resolved
@@ -58,20 +58,17 @@
     endpoint: <path:kv/data/network/rss3-node#ENDPOINT_ETHEREUM>
     parameters:
       block_number_start: 17571053
-<<<<<<< HEAD
-  - network: ethereum
-    worker: lido
-    endpoint: <path:kv/data/network/rss3-node#ENDPOINT_ETHEREUM>
-    parameters:
-      block_number_start: 17571053
-=======
   - network: arweave
     endpoint: <path:kv/data/network/rss3-node#ENDPOINT_POLYGON>
     worker: momoka
     parameters:
       block_height_start: 1275799
       rpc_thread_blocks: 1
->>>>>>> 36b2b767
+  - network: ethereum
+    worker: lido
+    endpoint: <path:kv/data/network/rss3-node#ENDPOINT_ETHEREUM>
+    parameters:
+      block_number_start: 17571053
 additionalRSS:
   - network: rss
     endpoint: https://rsshub.app/
