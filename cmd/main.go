package main

import (
	"context"
	"fmt"
	"os"
	"strings"

	"github.com/grafana/pyroscope-go"
	"github.com/redis/rueidis"
	"github.com/rss3-network/node/config"
	"github.com/rss3-network/node/config/flag"
	"github.com/rss3-network/node/internal/constant"
	"github.com/rss3-network/node/internal/database"
	"github.com/rss3-network/node/internal/database/dialer"
	"github.com/rss3-network/node/internal/node"
	"github.com/rss3-network/node/internal/node/broadcaster"
	"github.com/rss3-network/node/internal/node/indexer"
	"github.com/rss3-network/node/internal/node/monitor"
	"github.com/rss3-network/node/internal/stream"
	"github.com/rss3-network/node/internal/stream/provider"
	"github.com/rss3-network/node/provider/redis"
	"github.com/rss3-network/node/provider/telemetry"
	"github.com/rss3-network/node/schema/worker"
	networkx "github.com/rss3-network/protocol-go/schema/network"
	"github.com/samber/lo"
	"github.com/spf13/cobra"
	"github.com/spf13/pflag"
	"github.com/tdewolff/minify/v2/minify"
	"go.opentelemetry.io/otel"
	"go.opentelemetry.io/otel/propagation"
	"go.uber.org/zap"
)

var flags *pflag.FlagSet

var command = cobra.Command{
	Use:           constant.Name,
	Version:       constant.BuildVersion(),
	SilenceUsage:  true,
	SilenceErrors: true,
	RunE: func(cmd *cobra.Command, _ []string) error {
		flags = cmd.PersistentFlags()

		config, err := config.Setup(lo.Must(flags.GetString(flag.KeyConfig)))
		if err != nil {
			return fmt.Errorf("setup config file: %w", err)
		}

		if err := setOpenTelemetry(config); err != nil {
			return fmt.Errorf("set open telemetry: %w", err)
		}

		// Init stream client.
		var streamClient stream.Client

		if *config.Stream.Enable {
			streamClient, err = provider.New(cmd.Context(), config.Stream)
			if err != nil {
				return fmt.Errorf("dial stream client: %w", err)
			}
		}

		// Init redis client
		redisClient, err := redis.NewClient(*config.Redis)
		if err != nil {
			return fmt.Errorf("new redis client: %w", err)
		}

		var databaseClient database.Client

		module := lo.Must(flags.GetString(flag.KeyModule))

		if module != node.Broadcaster {
			// Dial and migrate database.
			databaseClient, err = dialer.Dial(cmd.Context(), config.Database)
			if err != nil {
				return fmt.Errorf("dial database: %w", err)
			}

			if err := databaseClient.Migrate(cmd.Context()); err != nil {
				return fmt.Errorf("migrate database: %w", err)
			}
		}

		switch module {
<<<<<<< HEAD
		case node.CoreService:
			return runCoreService(cmd.Context(), config, databaseClient)
		case node.Worker:
=======
		case node.Hub:
			return runHub(cmd.Context(), config, databaseClient, redisClient)
		case node.Indexer:
>>>>>>> f058c624
			return runIndexer(cmd.Context(), config, databaseClient, streamClient, redisClient)
		case node.Broadcaster:
			return runBroadcaster(cmd.Context(), config)
		case node.Monitor:
			return runMonitor(cmd.Context(), config, databaseClient, redisClient)
		}

		return fmt.Errorf("unsupported module %s", lo.Must(flags.GetString(flag.KeyModule)))
	},
}

<<<<<<< HEAD
func runCoreService(ctx context.Context, config *config.File, databaseClient database.Client) error {
	server := node.NewCoreService(ctx, config, databaseClient)
=======
func runHub(ctx context.Context, config *config.File, databaseClient database.Client, redisClient rueidis.Client) error {
	server := hub.NewServer(ctx, config, databaseClient, redisClient)
>>>>>>> f058c624

	return server.Run(ctx)
}

func runIndexer(ctx context.Context, config *config.File, databaseClient database.Client, streamClient stream.Client, redisClient rueidis.Client) error {
	parameters, err := minify.JSON(lo.Must(flags.GetString(flag.KeyIndexerParameters)))
	if err != nil {
		return fmt.Errorf("invalid indexer parameters: %w", err)
	}

	network, err := networkx.NetworkString(lo.Must(flags.GetString(flag.KeyIndexerNetwork)))
	if err != nil {
		return fmt.Errorf("network string: %w", err)
	}

	_worker, err := worker.WorkerString(lo.Must(flags.GetString(flag.KeyIndexerWorker)))

	if err != nil {
		return fmt.Errorf("worker string: %w", err)
	}

	for _, nodeConfig := range config.Component.Decentralized {
		if nodeConfig.Network == network && nodeConfig.Worker == _worker {
			if nodeConfig.Parameters == nil && parameters == "{}" || *(nodeConfig.Parameters) != nil && strings.EqualFold(nodeConfig.Parameters.String(), parameters) {
				server, err := indexer.NewServer(ctx, nodeConfig, databaseClient, streamClient, redisClient)
				if err != nil {
					return fmt.Errorf("new server: %w", err)
				}

				return server.Run(ctx)
			}
		}
	}

	return fmt.Errorf("undefined indexer %s.%s.%s", network, _worker, parameters)
}

func runBroadcaster(ctx context.Context, config *config.File) error {
	server, err := broadcaster.NewBroadcaster(ctx, config)
	if err != nil {
		return fmt.Errorf("new broadcaster: %w", err)
	}

	return server.Run(ctx)
}

func runMonitor(ctx context.Context, config *config.File, databaseClient database.Client, redisClient rueidis.Client) error {
	server, err := monitor.NewMonitor(ctx, config, databaseClient, redisClient)
	if err != nil {
		return fmt.Errorf("new monitor: %w", err)
	}

	return server.Run(ctx)
}

func setOpenTelemetry(config *config.File) error {
	// Set OpenTelemetry global tracer and meter provider.
	observabilityConfig := config.Observability.OpenTelemetry

	if observabilityConfig.Traces.Enable {
		tracerProvider, err := telemetry.OpenTelemetryTracer(observabilityConfig)
		if err != nil {
			return fmt.Errorf("open telemetry tracer: %w", err)
		}

		otel.SetTracerProvider(tracerProvider)
		otel.SetTextMapPropagator(propagation.NewCompositeTextMapPropagator(propagation.TraceContext{}))
	}

	if observabilityConfig.Metrics.Enable {
		meterProvider, err := telemetry.OpenTelemetryMeter()
		if err != nil {
			return fmt.Errorf("open telemetry meter: %w", err)
		}

		otel.SetMeterProvider(meterProvider)

		meterServer, err := telemetry.OpenTelemetryMeterServer()
		if err != nil {
			return fmt.Errorf("open telemetry meter server: %w", err)
		}

		go func() {
			if err := meterServer.Run(*observabilityConfig.Metrics); err != nil {
				zap.L().Error("failed to run telemetry meter server", zap.Error(err))
			}
		}()
	}

	return nil
}

func initializeLogger() {
	if os.Getenv(config.Environment) == config.EnvironmentDevelopment {
		zap.ReplaceGlobals(zap.Must(zap.NewDevelopment()))
	} else {
		zap.ReplaceGlobals(zap.Must(zap.NewProduction()))
	}
}

func initializePyroscope() {
	// Only use Pyroscope in development environment.
	if os.Getenv(config.Environment) == config.EnvironmentDevelopment {
		// Start Pyroscope agent if the environment variable is set.
		if serverAddress := os.Getenv(config.EnvironmentPyroscopeEndpoint); serverAddress != "" {
			_, _ = pyroscope.Start(pyroscope.Config{
				ApplicationName: constant.Name,
				ServerAddress:   serverAddress,
				Logger:          zap.L().Sugar(),
				ProfileTypes:    append(pyroscope.DefaultProfileTypes, pyroscope.ProfileGoroutines),
			})
		}
	}
}

func init() {
	initializeLogger()
	initializePyroscope()

	command.PersistentFlags().String(flag.KeyConfig, "config.yaml", "config file name")
	command.PersistentFlags().String(flag.KeyModule, node.Worker, "module name")
	command.PersistentFlags().String(flag.KeyIndexerNetwork, networkx.Ethereum.String(), "indexer network")
	command.PersistentFlags().String(flag.KeyIndexerWorker, worker.Core.String(), "indexer worker")
	command.PersistentFlags().String(flag.KeyIndexerParameters, "{}", "indexer parameters")
}

func main() {
	// Flush the logs before the process exits.
	defer lo.Try(zap.L().Sync)

	if err := command.ExecuteContext(context.Background()); err != nil {
		zap.L().Fatal("execute command", zap.Error(err))
	}
}<|MERGE_RESOLUTION|>--- conflicted
+++ resolved
@@ -84,15 +84,9 @@
 		}
 
 		switch module {
-<<<<<<< HEAD
 		case node.CoreService:
 			return runCoreService(cmd.Context(), config, databaseClient)
 		case node.Worker:
-=======
-		case node.Hub:
-			return runHub(cmd.Context(), config, databaseClient, redisClient)
-		case node.Indexer:
->>>>>>> f058c624
 			return runIndexer(cmd.Context(), config, databaseClient, streamClient, redisClient)
 		case node.Broadcaster:
 			return runBroadcaster(cmd.Context(), config)
@@ -104,13 +98,8 @@
 	},
 }
 
-<<<<<<< HEAD
-func runCoreService(ctx context.Context, config *config.File, databaseClient database.Client) error {
-	server := node.NewCoreService(ctx, config, databaseClient)
-=======
 func runHub(ctx context.Context, config *config.File, databaseClient database.Client, redisClient rueidis.Client) error {
 	server := hub.NewServer(ctx, config, databaseClient, redisClient)
->>>>>>> f058c624
 
 	return server.Run(ctx)
 }
