--- conflicted
+++ resolved
@@ -23,24 +23,6 @@
       - start-single-node
       - --cluster-name=rss3-node
       - --insecure
-<<<<<<< HEAD
-  jaeger:
-    container_name: jaeger
-    image: jaegertracing/all-in-one:1.49.0
-    networks:
-      - default
-    ports:
-      - "4317:4317" # OpenTelemetry Protocol over gRPC
-      - "4318:4318" # OpenTelemetry Protocol over HTTP
-      - "5778:5778" # Configurations
-      - "16686:16686" # Frontend
-    environment:
-      COLLECTOR_ZIPKIN_HTTP_PORT: 9411
-
-volumes:
-  cockroachdb:
-  jaeger:
-=======
   kafka:
     container_name: broker
     hostname: broker
@@ -70,11 +52,22 @@
       KAFKA_CONTROLLER_LISTENER_NAMES: "CONTROLLER"
       KAFKA_LOG_DIRS: "/tmp/kraft-combined-logs"
       CLUSTER_ID: "MkU3OEVBNTcwNTJENDM2Qk"
+  jaeger:
+    container_name: jaeger
+    image: jaegertracing/all-in-one:1.49.0
+    networks:
+      - default
+    ports:
+      - "4317:4317" # OpenTelemetry Protocol over gRPC
+      - "4318:4318" # OpenTelemetry Protocol over HTTP
+      - "5778:5778" # Configurations
+      - "16686:16686" # Frontend
+    environment:
+      COLLECTOR_ZIPKIN_HTTP_PORT: 9411
 
 volumes:
   cockroachdb:
   kafka:
->>>>>>> edafd9d9
-
+  jaeger:
 networks:
   default: