package config

import (
	"fmt"
	"os"
	"path"
	"reflect"
	"testing"

	"github.com/ethereum/go-ethereum/common"
	workerx "github.com/rss3-network/node/schema/worker"
	"github.com/rss3-network/protocol-go/schema/network"
	"github.com/samber/lo"
	"github.com/spf13/afero"
	"github.com/spf13/viper"
	"github.com/stretchr/testify/assert"
	"github.com/stretchr/testify/require"
)

const (
	configName        = "config.yaml"
	configExampleYaml = `environment: development
discovery:
    maintainer:
      evm_address: 0x111222333444555666777888999aaabbbcccddde
      signature: 0x000000000111111111222222222333333333444444444555555555666666666777777777888888888999999999aaaaaaaaabbbbbbbbbcccccccccdddddddddeeee
    server:
      endpoint: https://node.mydomain.com/
      global_indexer_endpoint: https://gi.rss3.dev/
endpoints:
    ethereum:
      url: https://rpc.ankr.com/eth
      http_headers:
        user-agent: rss3-node
database:
  driver: cockroachdb
  partition: true
  uri: postgres://root@localhost:26257/defaultdb
stream:
  enable: false
  driver: kafka
  topic: rss3.node.activities
  uri: localhost:9092
redis:
  endpoints:
    - localhost:6379
  username:
  password:
  disable_cache: true
observability:
  opentelemetry:
    metrics:
      enable: true
      endpoint: 0.0.0.0:9090
    traces:
      enable: true
      insecure: true
      endpoint: localhost:4318
component:
  rss:
    - network: rss
      endpoint: https://rsshub.app/
      parameters:
        authentication:
          username: user
          password: pass
          access_key: abc
          access_code: def
  decentralized:
    - network: ethereum
      worker: core
      endpoint: ethereum
      parameters:
        block_number_start: 47370106
        block_number_target: 456
    - network: ethereum
      worker: rss3
      endpoint: https://rpc.ankr.com/eth
      parameters:
        block_height_start: 123
        rpc_thread_blocks: 2
`
	configExampleJSON = `{
  "environment": "development",
  "endpoints": {
     "ethereum": {
      "url": "https://rpc.ankr.com/eth",
      "http_headers": {
        "user-agent": "rss3-node"
      }
    }
  },
  "discovery": {
    "maintainer": {
      "evm_address": "0x111222333444555666777888999aaabbbcccddde",
      "signature": "0x000000000111111111222222222333333333444444444555555555666666666777777777888888888999999999aaaaaaaaabbbbbbbbbcccccccccdddddddddeeee"
    },
    "server": {
      "endpoint": "https://node.mydomain.com/",
      "global_indexer_endpoint": "https://gi.rss3.dev/"
    }
  },
  "database": {
    "driver": "cockroachdb",
    "partition": true,
    "uri": "postgres://root@localhost:26257/defaultdb"
  },
  "stream": {
    "enable": false,
    "driver": "kafka",
    "topic": "rss3.node.activities",
    "uri": "localhost:9092"
  },
  "redis": {
<<<<<<< HEAD
	"endpoints": [
	  "localhost:6379"
	],
	"username": "",
	"password": "",
	"disable_cache": true
=======
    "enable": false,
    "endpoints": [
      "localhost:6379"
    ],
    "username": "",
    "password": "",
    "disable_cache": true
>>>>>>> 76931de7
  },
  "observability": {
    "opentelemetry": {
      "metrics": {
        "enable": true,
        "endpoint": "0.0.0.0:9090"
      },
      "traces": {
        "enable": true,
        "insecure": true,
        "endpoint": "localhost:4318"
      }
    }
  },
  "component": {
    "rss": [
      {
        "network": "rss",
        "endpoint": "https://rsshub.app/",
        "parameters": {
          "authentication": {
            "username": "user",
            "password": "pass",
            "access_key": "abc",
            "access_code": "def"
          }
        }
      }
    ],
    "decentralized": [
      {
        "network": "ethereum",
        "worker": "core",
        "endpoint": "ethereum",
        "parameters": {
          "block_number_start": 47370106,
          "block_number_target": 456
        }
      },
      {
        "network": "ethereum",
        "worker": "rss3",
        "endpoint": "https://rpc.ankr.com/eth",
        "parameters": {
          "block_height_start": 123,
          "rpc_thread_blocks": 2
        }
      }
    ]
  }
}`
	configExampleToml = `environment = "development"

[discovery.maintainer]
evm_address = "0x111222333444555666777888999aaabbbcccddde"
signature = "0x000000000111111111222222222333333333444444444555555555666666666777777777888888888999999999aaaaaaaaabbbbbbbbbcccccccccdddddddddeeee"

[endpoints.ethereum]
url = "https://rpc.ankr.com/eth"

	[endpoints.ethereum.http_headers]
	user-agent = "rss3-node"

[discovery.server]
endpoint = "https://node.mydomain.com/"
global_indexer_endpoint = "https://gi.rss3.dev/"

[database]
driver = "cockroachdb"
partition = true
uri = "postgres://root@localhost:26257/defaultdb"

[stream]
enable = false
driver = "kafka"
topic = "rss3.node.activities"
uri = "localhost:9092"

[redis]
endpoints = ["localhost:6379"]
username = ""
password = ""
disable_cache = true

[observability.opentelemetry.metrics]
enable = true
endpoint = "0.0.0.0:9090"

[observability.opentelemetry.traces]
enable = true
insecure = true
endpoint = "localhost:4318"

[[component.rss]]
network = "rss"
endpoint = "https://rsshub.app/"

[component.rss.parameters.authentication]
username = "user"
password = "pass"
access_key = "abc"
access_code = "def"

[[component.decentralized]]
network = "ethereum"
worker = "core"
endpoint = "ethereum"

  [component.decentralized.parameters]
  block_number_start = 47370106
  block_number_target = 456

[[component.decentralized]]
network = "ethereum"
worker = "rss3"
endpoint = "https://rpc.ankr.com/eth"

  [component.decentralized.parameters]
  block_height_start = 123
  rpc_thread_blocks = 2

`
)

var configFileExcept = &File{
	Environment: "development",
	Endpoints: map[string]Endpoint{
		"ethereum": {
			URL: "https://rpc.ankr.com/eth",
			HTTPHeaders: map[string]string{
				"user-agent": "rss3-node",
			},
		},
	},
	Discovery: &Discovery{
		Maintainer: &Maintainer{
			EvmAddress: common.HexToAddress("0x111222333444555666777888999aaabbbcccddde"),
			Signature:  "0x000000000111111111222222222333333333444444444555555555666666666777777777888888888999999999aaaaaaaaabbbbbbbbbcccccccccdddddddddeeee",
		},
		Server: &Server{
			Endpoint:              "https://node.mydomain.com/",
			GlobalIndexerEndpoint: "https://gi.rss3.dev/",
		},
	},
	Node: &Node{
		RSS: []*Module{
			{
				Network:    network.RSS,
				EndpointID: "https://rsshub.app/",
				Endpoint: Endpoint{
					URL: "https://rsshub.app/",
				},
				Worker: 0,
				Parameters: &Parameters{
					"authentication": map[string]any{
						"access_code": "def",
						"access_key":  "abc",
						"password":    "pass",
						"username":    "user",
					},
				},
			},
		},
		Federated: nil,
		Decentralized: []*Module{
			{
				Network:    network.Ethereum,
				Worker:     workerx.Core,
				EndpointID: "ethereum",
				Endpoint: Endpoint{
					URL: "https://rpc.ankr.com/eth",
					HTTPHeaders: map[string]string{
						"user-agent": "rss3-node",
					},
				},
				Parameters: &Parameters{
					"block_number_start":  47370106,
					"block_number_target": 456,
				},
			},
			{
				Network:    network.Ethereum,
				Worker:     workerx.RSS3,
				EndpointID: "https://rpc.ankr.com/eth",
				Endpoint: Endpoint{
					URL: "https://rpc.ankr.com/eth",
				},
				Parameters: &Parameters{
					"block_height_start": 123,
					"rpc_thread_blocks":  2,
				},
			},
		},
	},
	Database: &Database{
		Driver:    "cockroachdb",
		Partition: lo.ToPtr(true),
		URI:       "postgres://root@localhost:26257/defaultdb",
	},
	Stream: &Stream{
		Enable: lo.ToPtr(false),
		Driver: "kafka",
		Topic:  "rss3.node.activities",
		URI:    "localhost:9092",
	},
	Redis: &Redis{
		Endpoints:    []string{"localhost:6379"},
		Username:     "",
		Password:     "",
		DisableCache: true,
	},
	Observability: &Telemetry{
		OpenTelemetry: &OpenTelemetryConfig{
			Metrics: &OpenTelemetryMetricsConfig{
				Enable:   true,
				Endpoint: "0.0.0.0:9090",
			},
			Traces: &OpenTelemetryTracesConfig{
				Enable:   true,
				Insecure: true,
				Endpoint: "localhost:4318",
			},
		},
	},
}

func TestSetupConfig(t *testing.T) {
	t.Parallel()

	configDir := "/etc/rss3/node"
	fs := afero.NewMemMapFs()

	err := fs.Mkdir(configDir, 0o777)
	assert.NoError(t, err)

	file, err := fs.Create(path.Join(configDir, configName))
	assert.NoError(t, err)

	_, err = file.WriteString(configExampleYaml)
	require.NoError(t, err)

	v := viper.New()
	v.SetFs(fs)

	f, err := _Setup(configName, "yaml", v)
	assert.NoError(t, err)

	AssertConfig(t, f, configFileExcept)
}

// func TestConfigEnvOverride(t *testing.T) {
//	t.Parallel()
//
//	exceptEnvironment := "testing"
//	exceptDatabaseURI := "postgres://mock@localhost:26257/defaultdb"
//	exceptMetricsEndpoint := "127.0.0.1:9000"
//
//	t.Setenv("NODE_ENVIRONMENT", exceptEnvironment)
//	t.Setenv("NODE_DATABASE_URI", exceptDatabaseURI)
//	t.Setenv("NODE_OBSERVABILITY_OPENTELEMETRY_METRICS_ENDPOINT", exceptMetricsEndpoint)
//
//	configDir := "/etc/rss3/node"
//	fs := afero.NewMemMapFs()
//
//	err := fs.Mkdir(configDir, 0o777)
//	assert.NoError(t, err)
//
//	file, err := fs.Create(path.Join(configDir, configName))
//	assert.NoError(t, err)
//
//	_, err = file.WriteString(configExampleYaml)
//	require.NoError(t, err)
//
//	v := viper.New()
//	v.SetFs(fs)
//
//	f, err := _Setup(configName, "yaml", v)
//	assert.NoError(t, err)
//
//	assert.Equal(t, exceptEnvironment, f.Environment)
//	assert.Equal(t, exceptDatabaseURI, f.Database.URI)
//	assert.Equal(t, exceptMetricsEndpoint, f.Observability.OpenTelemetry.Metrics.Endpoint)
// }

func TestConfigFilePath(t *testing.T) {
	t.Parallel()

	currentDir, err := os.Getwd()
	assert.NoError(t, err)

	configPaths := []string{
		"/etc/rss3/node/",
		path.Join(os.Getenv("HOME"), ".rss3", "node"),
		path.Join(currentDir, "config"),
		path.Join(currentDir, "deploy"),
	}

	for _, configPath := range configPaths {
		func(_path string) {
			t.Run(_path, func(t *testing.T) {
				t.Parallel()

				fs := afero.NewMemMapFs()

				err := fs.Mkdir(_path, 0o777)
				assert.NoError(t, err)

				file, err := fs.Create(path.Join(_path, configName))
				assert.NoError(t, err)

				_, err = file.WriteString(configExampleYaml)
				require.NoError(t, err)

				v := viper.New()
				v.SetFs(fs)

				f, err := _Setup(configName, "yaml", v)
				assert.NoError(t, err)

				assert.Equal(t, configFileExcept, f)
			})
		}(configPath)
	}
}

func TestConfigFileType(t *testing.T) {
	t.Parallel()

	configDir := "/etc/rss3/node"
	configFiles := map[string]string{
		"yaml": configExampleYaml,
		"yml":  configExampleYaml,
		"json": configExampleJSON,
		"toml": configExampleToml,
	}

	for configType, configContext := range configFiles {
		func(_type, context string) {
			t.Run(_type, func(t *testing.T) {
				t.Parallel()

				fs := afero.NewMemMapFs()

				err := fs.Mkdir(configDir, 0o777)
				assert.NoError(t, err)

				configName := fmt.Sprintf("config.%s", _type)

				file, err := fs.Create(path.Join(configDir, configName))
				assert.NoError(t, err)

				_, err = file.WriteString(context)
				require.NoError(t, err)

				v := viper.New()
				v.SetFs(fs)

				f, err := _Setup(configName, _type, v)
				assert.NoError(t, err)

				AssertConfig(t, configFileExcept, f)
			})
		}(configType, configContext)
	}
}

func AssertConfig(t *testing.T, expect, got *File) {
	t.Run("environment", func(t *testing.T) {
		assert.Equal(t, expect.Environment, got.Environment)
	})
	t.Run("database", func(t *testing.T) {
		assert.Equal(t, expect.Database, got.Database)
	})
	t.Run("stream", func(t *testing.T) {
		assert.Equal(t, expect.Stream, got.Stream)
	})
	t.Run("discovery", func(t *testing.T) {
		assert.Equal(t, expect.Discovery, got.Discovery)
	})

	t.Run("decentralized", func(t *testing.T) {
		for i, rss := range expect.Node.RSS {
			func(_except, got *Module) {
				t.Run(fmt.Sprintf("rss-%d", i), func(t *testing.T) {
					t.Parallel()
					assert.Equal(t, _except, got)
				})
			}(rss, got.Node.RSS[i])
		}

		for i, indexer := range got.Node.Decentralized {
			func(_except, got *Module) {
				t.Run(fmt.Sprintf("%s-%s", indexer.Network, indexer.Worker), func(t *testing.T) {
					t.Parallel()
					AssertIndexer(t, _except, got)
				})
			}(configFileExcept.Node.Decentralized[i], indexer)
		}
	})
}

func AssertIndexer(t *testing.T, got, expect *Module) {
	t.Run("network", func(t *testing.T) {
		assert.Equal(t, expect.Network, got.Network)
	})
	t.Run("worker", func(t *testing.T) {
		assert.Equal(t, expect.Worker, got.Worker)
	})
	t.Run("endpoint", func(t *testing.T) {
		assert.Equal(t, expect.Endpoint, got.Endpoint)
	})
	t.Run("gateway", func(t *testing.T) {
		assert.Equal(t, expect.IPFSGateways, got.IPFSGateways)
	})
	t.Run("parameters", func(t *testing.T) {
		AssertParameters(t, *expect.Parameters, *got.Parameters)
	})
}

func AssertParameters(t *testing.T, got, expect map[string]any) {
	if expect == nil && got == nil {
		return
	}

	if expect == nil || got == nil || len(expect) != len(got) {
		t.Errorf("Maps length expect %d but got %d \n", len(expect), len(got))
		return
	}

	for key, expectedValue := range expect {
		actualValue, ok := got[key]
		if !ok {
			t.Errorf("Key %s is missing\n", key)
		}

		switch reflect.TypeOf(expectedValue).Kind() {
		case reflect.String:
			assert.Equal(t, expectedValue, actualValue)
		case reflect.Float64, reflect.Float32:
			assert.Equal(t, expectedValue.(float64), actualValue.(float64))
		case reflect.Int64:
			assert.Equal(t, expectedValue.(int64), actualValue.(int64))
		case reflect.Uint, reflect.Uint8, reflect.Uint16, reflect.Uint32, reflect.Uint64:
			assert.Equal(t, expectedValue.(uint64), actualValue.(uint64))
		case reflect.Map:
			AssertParameters(t, expectedValue.(map[string]any), actualValue.(map[string]any))
		}
	}
}<|MERGE_RESOLUTION|>--- conflicted
+++ resolved
@@ -112,22 +112,12 @@
     "uri": "localhost:9092"
   },
   "redis": {
-<<<<<<< HEAD
-	"endpoints": [
-	  "localhost:6379"
-	],
-	"username": "",
-	"password": "",
-	"disable_cache": true
-=======
-    "enable": false,
     "endpoints": [
       "localhost:6379"
     ],
     "username": "",
     "password": "",
     "disable_cache": true
->>>>>>> 76931de7
   },
   "observability": {
     "opentelemetry": {
