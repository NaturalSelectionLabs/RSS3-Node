--- conflicted
+++ resolved
@@ -78,11 +78,7 @@
       worker: mastodon
       endpoint: mastodon
       parameters:
-<<<<<<< HEAD
-        mastodon_kafka_topic: activitypub_events
-=======
         kafka_topic: activitypub_events
->>>>>>> fdae35a1
   decentralized:
     - network: ethereum
       worker: core
@@ -175,11 +171,7 @@
       "worker": "mastodon",
       "endpoint": "mastodon",
       "parameters": {
-<<<<<<< HEAD
-        "mastodon_kafka_topic": "activitypub_events"
-=======
         "kafka_topic": "activitypub_events"
->>>>>>> fdae35a1
       }
     }
   ],
@@ -272,11 +264,7 @@
 endpoint = "mastodon"
 
 [component.federated.parameters]
-<<<<<<< HEAD
-mastodon_kafka_topic = "activitypub_events"
-=======
 kafka_topic = "activitypub_events"
->>>>>>> fdae35a1
 
 [[component.decentralized]]
 network = "ethereum"
@@ -355,11 +343,7 @@
 					},
 				},
 				Parameters: &Parameters{
-<<<<<<< HEAD
-					"mastodon_kafka_topic": "activitypub_events",
-=======
 					"kafka_topic": "activitypub_events",
->>>>>>> fdae35a1
 				},
 			},
 		},
