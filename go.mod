--- conflicted
+++ resolved
@@ -50,14 +50,10 @@
 )
 
 require (
-<<<<<<< HEAD
 	github.com/mitchellh/mapstructure v1.5.0
 	github.com/spf13/afero v1.11.0
+	github.com/vincent-petithory/dataurl v1.0.0
 	golang.org/x/net v0.20.0
-=======
-	github.com/vincent-petithory/dataurl v1.0.0
-	golang.org/x/net v0.19.0
->>>>>>> 0afd20f2
 )
 
 require (
