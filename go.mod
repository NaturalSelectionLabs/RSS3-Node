module github.com/naturalselectionlabs/rss3-node

go 1.21

require (
	github.com/Khan/genqlient v0.6.0
	github.com/avast/retry-go/v4 v4.5.1
	github.com/creasty/defaults v1.7.0
	github.com/ethereum/go-ethereum v1.13.5
	github.com/go-playground/form/v4 v4.2.1
	github.com/go-playground/validator/v10 v10.16.0
	github.com/orlangure/gnomock v0.30.0
	github.com/pressly/goose/v3 v3.16.0
	github.com/samber/lo v1.38.1
	github.com/shopspring/decimal v1.3.1
	github.com/sourcegraph/conc v0.3.0
	github.com/spf13/cobra v1.8.0
	github.com/spf13/viper v1.17.0
	github.com/stretchr/testify v1.8.4
	go.uber.org/zap v1.26.0
	golang.org/x/sync v0.5.0
	gorm.io/driver/postgres v1.5.4
	gorm.io/gorm v1.25.5
	moul.io/zapgorm2 v1.3.0
)

require (
	github.com/Microsoft/go-winio v0.6.1 // indirect
	github.com/StackExchange/wmi v1.2.1 // indirect
	github.com/bits-and-blooms/bitset v1.7.0 // indirect
	github.com/btcsuite/btcd/btcec/v2 v2.2.0 // indirect
	github.com/consensys/bavard v0.1.13 // indirect
	github.com/consensys/gnark-crypto v0.12.1 // indirect
	github.com/crate-crypto/go-kzg-4844 v0.7.0 // indirect
	github.com/davecgh/go-spew v1.1.2-0.20180830191138-d8f796af33cc // indirect
	github.com/deckarep/golang-set/v2 v2.1.0 // indirect
	github.com/decred/dcrd/dcrec/secp256k1/v4 v4.0.1 // indirect
	github.com/docker/distribution v2.8.2+incompatible // indirect
	github.com/docker/docker v24.0.7+incompatible // indirect
	github.com/docker/go-connections v0.4.0 // indirect
	github.com/docker/go-units v0.5.0 // indirect
	github.com/ethereum/c-kzg-4844 v0.4.0 // indirect
	github.com/fsnotify/fsnotify v1.7.0 // indirect
	github.com/gabriel-vasile/mimetype v1.4.2 // indirect
	github.com/go-ole/go-ole v1.2.5 // indirect
	github.com/go-playground/locales v0.14.1 // indirect
	github.com/go-playground/universal-translator v0.18.1 // indirect
	github.com/go-stack/stack v1.8.1 // indirect
<<<<<<< HEAD
	github.com/google/uuid v1.3.0 // indirect
=======
	github.com/gogo/protobuf v1.3.2 // indirect
	github.com/google/uuid v1.4.0 // indirect
>>>>>>> b0277cea
	github.com/gorilla/websocket v1.5.0 // indirect
	github.com/hashicorp/hcl v1.0.0 // indirect
	github.com/holiman/uint256 v1.2.3 // indirect
	github.com/inconshreveable/mousetrap v1.1.0 // indirect
	github.com/jackc/pgpassfile v1.0.0 // indirect
	github.com/jackc/pgservicefile v0.0.0-20221227161230-091c0ba34f0a // indirect
	github.com/jackc/pgx/v5 v5.5.0 // indirect
	github.com/jackc/puddle/v2 v2.2.1 // indirect
	github.com/jinzhu/inflection v1.0.0 // indirect
	github.com/jinzhu/now v1.1.5 // indirect
	github.com/leodido/go-urn v1.2.4 // indirect
	github.com/lib/pq v1.10.9 // indirect
	github.com/magiconair/properties v1.8.7 // indirect
	github.com/mitchellh/mapstructure v1.5.0 // indirect
	github.com/mmcloughlin/addchain v0.4.0 // indirect
	github.com/opencontainers/go-digest v1.0.0 // indirect
	github.com/opencontainers/image-spec v1.1.0-rc5 // indirect
	github.com/pelletier/go-toml/v2 v2.1.0 // indirect
	github.com/pkg/errors v0.9.1 // indirect
	github.com/pmezard/go-difflib v1.0.1-0.20181226105442-5d4384ee4fb2 // indirect
	github.com/sagikazarmark/locafero v0.3.0 // indirect
	github.com/sagikazarmark/slog-shim v0.1.0 // indirect
	github.com/sethvargo/go-retry v0.2.4 // indirect
	github.com/shirou/gopsutil v3.21.4-0.20210419000835-c7a38de76ee5+incompatible // indirect
	github.com/spf13/afero v1.10.0 // indirect
	github.com/spf13/cast v1.5.1 // indirect
	github.com/spf13/pflag v1.0.5 // indirect
	github.com/subosito/gotenv v1.6.0 // indirect
	github.com/supranational/blst v0.3.11 // indirect
	github.com/tklauser/go-sysconf v0.3.12 // indirect
	github.com/tklauser/numcpus v0.6.1 // indirect
	github.com/vektah/gqlparser/v2 v2.5.1 // indirect
	go.uber.org/multierr v1.11.0 // indirect
	golang.org/x/crypto v0.15.0 // indirect
	golang.org/x/exp v0.0.0-20231110203233-9a3e6036ecaa // indirect
	golang.org/x/mod v0.14.0 // indirect
	golang.org/x/net v0.18.0 // indirect
	golang.org/x/sys v0.14.0 // indirect
	golang.org/x/text v0.14.0 // indirect
	golang.org/x/tools v0.15.0 // indirect
	gopkg.in/ini.v1 v1.67.0 // indirect
	gopkg.in/yaml.v3 v3.0.1 // indirect
	rsc.io/tmplfunc v0.0.3 // indirect
)<|MERGE_RESOLUTION|>--- conflicted
+++ resolved
@@ -46,12 +46,8 @@
 	github.com/go-playground/locales v0.14.1 // indirect
 	github.com/go-playground/universal-translator v0.18.1 // indirect
 	github.com/go-stack/stack v1.8.1 // indirect
-<<<<<<< HEAD
-	github.com/google/uuid v1.3.0 // indirect
-=======
 	github.com/gogo/protobuf v1.3.2 // indirect
 	github.com/google/uuid v1.4.0 // indirect
->>>>>>> b0277cea
 	github.com/gorilla/websocket v1.5.0 // indirect
 	github.com/hashicorp/hcl v1.0.0 // indirect
 	github.com/holiman/uint256 v1.2.3 // indirect
