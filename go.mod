module github.com/naturalselectionlabs/rss3-node

go 1.21

require (
	github.com/Khan/genqlient v0.6.0
	github.com/avast/retry-go/v4 v4.5.1
	github.com/cenkalti/backoff/v4 v4.2.1
	github.com/creasty/defaults v1.7.0
	github.com/ethereum/go-ethereum v1.13.5
	github.com/gabriel-vasile/mimetype v1.4.2
	github.com/go-playground/form/v4 v4.2.1
	github.com/go-playground/validator/v10 v10.16.0
	github.com/hamba/avro v1.5.6
	github.com/ipfs/go-cid v0.4.1
	github.com/labstack/echo/v4 v4.11.3
	github.com/lib/pq v1.10.9
	github.com/orlangure/gnomock v0.30.0
	github.com/pressly/goose/v3 v3.16.0
	github.com/samber/lo v1.38.1
	github.com/shopspring/decimal v1.3.1
	github.com/sourcegraph/conc v0.3.0
	github.com/spf13/cobra v1.8.0
	github.com/spf13/pflag v1.0.5
	github.com/spf13/viper v1.18.0
	github.com/stretchr/testify v1.8.4
	github.com/tdewolff/minify/v2 v2.20.10
	github.com/tidwall/gjson v1.17.0
	github.com/twmb/franz-go v1.15.4
	github.com/twmb/franz-go/pkg/kadm v1.10.0
	go.uber.org/zap v1.26.0
	golang.org/x/sync v0.5.0
	gopkg.in/yaml.v3 v3.0.1
	gorm.io/driver/postgres v1.5.4
	gorm.io/gorm v1.25.5
	moul.io/zapgorm2 v1.3.0
)

require (
	github.com/DataDog/zstd v1.5.0 // indirect
	github.com/Microsoft/go-winio v0.6.1 // indirect
	github.com/StackExchange/wmi v1.2.1 // indirect
	github.com/bits-and-blooms/bitset v1.7.0 // indirect
	github.com/btcsuite/btcd/btcec/v2 v2.3.2 // indirect
	github.com/consensys/bavard v0.1.13 // indirect
	github.com/consensys/gnark-crypto v0.12.1 // indirect
	github.com/crate-crypto/go-kzg-4844 v0.7.0 // indirect
	github.com/davecgh/go-spew v1.1.2-0.20180830191138-d8f796af33cc // indirect
	github.com/deckarep/golang-set/v2 v2.1.0 // indirect
	github.com/decred/dcrd/dcrec/secp256k1/v4 v4.1.0 // indirect
	github.com/docker/distribution v2.8.2+incompatible // indirect
	github.com/docker/docker v24.0.7+incompatible // indirect
	github.com/docker/go-connections v0.4.0 // indirect
	github.com/docker/go-units v0.5.0 // indirect
	github.com/ethereum/c-kzg-4844 v0.4.0 // indirect
	github.com/fsnotify/fsnotify v1.7.0 // indirect
	github.com/go-ole/go-ole v1.2.5 // indirect
	github.com/go-playground/locales v0.14.1 // indirect
	github.com/go-playground/universal-translator v0.18.1 // indirect
	github.com/go-stack/stack v1.8.1 // indirect
	github.com/gogo/protobuf v1.3.2 // indirect
	github.com/golang-jwt/jwt v3.2.2+incompatible // indirect
	github.com/google/uuid v1.4.0 // indirect
	github.com/gorilla/websocket v1.5.0 // indirect
	github.com/hashicorp/hcl v1.0.0 // indirect
	github.com/holiman/uint256 v1.2.3 // indirect
	github.com/inconshreveable/mousetrap v1.1.0 // indirect
	github.com/jackc/pgpassfile v1.0.0 // indirect
	github.com/jackc/pgservicefile v0.0.0-20221227161230-091c0ba34f0a // indirect
	github.com/jackc/pgx/v5 v5.5.0 // indirect
	github.com/jackc/puddle/v2 v2.2.1 // indirect
	github.com/jinzhu/inflection v1.0.0 // indirect
	github.com/jinzhu/now v1.1.5 // indirect
	github.com/json-iterator/go v1.1.12 // indirect
<<<<<<< HEAD
	github.com/klauspost/cpuid/v2 v2.0.4 // indirect
=======
	github.com/klauspost/compress v1.17.2 // indirect
>>>>>>> 0fb4109f
	github.com/labstack/gommon v0.4.0 // indirect
	github.com/leodido/go-urn v1.2.4 // indirect
	github.com/magiconair/properties v1.8.7 // indirect
	github.com/mattn/go-colorable v0.1.13 // indirect
	github.com/mattn/go-isatty v0.0.20 // indirect
	github.com/minio/blake2b-simd v0.0.0-20160723061019-3f5f724cb5b1 // indirect
	github.com/minio/sha256-simd v1.0.0 // indirect
	github.com/mitchellh/mapstructure v1.5.0 // indirect
	github.com/mmcloughlin/addchain v0.4.0 // indirect
	github.com/modern-go/concurrent v0.0.0-20180306012644-bacd9c7ef1dd // indirect
	github.com/modern-go/reflect2 v1.0.2 // indirect
	github.com/mr-tron/base58 v1.2.0 // indirect
	github.com/multiformats/go-base32 v0.0.3 // indirect
	github.com/multiformats/go-base36 v0.1.0 // indirect
	github.com/multiformats/go-multibase v0.0.3 // indirect
	github.com/multiformats/go-multihash v0.0.15 // indirect
	github.com/multiformats/go-varint v0.0.6 // indirect
	github.com/opencontainers/go-digest v1.0.0 // indirect
	github.com/opencontainers/image-spec v1.1.0-rc5 // indirect
	github.com/pelletier/go-toml/v2 v2.1.0 // indirect
	github.com/pierrec/lz4/v4 v4.1.19 // indirect
	github.com/pkg/errors v0.9.1 // indirect
	github.com/pmezard/go-difflib v1.0.1-0.20181226105442-5d4384ee4fb2 // indirect
	github.com/sagikazarmark/locafero v0.4.0 // indirect
	github.com/sagikazarmark/slog-shim v0.1.0 // indirect
	github.com/sethvargo/go-retry v0.2.4 // indirect
	github.com/shirou/gopsutil v3.21.4-0.20210419000835-c7a38de76ee5+incompatible // indirect
	github.com/spf13/afero v1.11.0 // indirect
	github.com/spf13/cast v1.6.0 // indirect
	github.com/subosito/gotenv v1.6.0 // indirect
	github.com/supranational/blst v0.3.11 // indirect
	github.com/tdewolff/parse/v2 v2.7.7 // indirect
	github.com/tidwall/match v1.1.1 // indirect
	github.com/tidwall/pretty v1.2.0 // indirect
	github.com/tklauser/go-sysconf v0.3.12 // indirect
	github.com/tklauser/numcpus v0.6.1 // indirect
	github.com/twmb/franz-go/pkg/kmsg v1.7.0 // indirect
	github.com/valyala/bytebufferpool v1.0.0 // indirect
	github.com/valyala/fasttemplate v1.2.2 // indirect
	github.com/vektah/gqlparser/v2 v2.5.1 // indirect
	go.uber.org/multierr v1.11.0 // indirect
	golang.org/x/crypto v0.17.0 // indirect
	golang.org/x/exp v0.0.0-20231110203233-9a3e6036ecaa // indirect
	golang.org/x/mod v0.14.0 // indirect
	golang.org/x/net v0.19.0 // indirect
	golang.org/x/sys v0.15.0 // indirect
	golang.org/x/text v0.14.0 // indirect
	golang.org/x/time v0.5.0 // indirect
	golang.org/x/tools v0.15.0 // indirect
	gopkg.in/ini.v1 v1.67.0 // indirect
	rsc.io/tmplfunc v0.0.3 // indirect
)<|MERGE_RESOLUTION|>--- conflicted
+++ resolved
@@ -72,11 +72,8 @@
 	github.com/jinzhu/inflection v1.0.0 // indirect
 	github.com/jinzhu/now v1.1.5 // indirect
 	github.com/json-iterator/go v1.1.12 // indirect
-<<<<<<< HEAD
+	github.com/klauspost/compress v1.17.2 // indirect
 	github.com/klauspost/cpuid/v2 v2.0.4 // indirect
-=======
-	github.com/klauspost/compress v1.17.2 // indirect
->>>>>>> 0fb4109f
 	github.com/labstack/gommon v0.4.0 // indirect
 	github.com/leodido/go-urn v1.2.4 // indirect
 	github.com/magiconair/properties v1.8.7 // indirect
